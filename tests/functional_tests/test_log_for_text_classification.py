#  Copyright 2021-present, the Recognai S.L. team.
#
#  Licensed under the Apache License, Version 2.0 (the "License");
#  you may not use this file except in compliance with the License.
#  You may obtain a copy of the License at
#
#      http://www.apache.org/licenses/LICENSE-2.0
#
#  Unless required by applicable law or agreed to in writing, software
#  distributed under the License is distributed on an "AS IS" BASIS,
#  WITHOUT WARRANTIES OR CONDITIONS OF ANY KIND, either express or implied.
#  See the License for the specific language governing permissions and
#  limitations under the License.

import argilla as rg
import pytest
from argilla.client import api
from argilla.client.api import delete, load, log
from argilla.client.client import Argilla
from argilla.client.datasets import read_datasets
from argilla.client.models import TextClassificationRecord, TokenClassificationRecord
from argilla.client.sdk.commons.errors import (
    BadRequestApiError,
    GenericApiError,
    ValidationApiError,
)
from argilla.server.contexts import accounts
from argilla.server.models import User
from argilla.server.security.model import WorkspaceCreate, WorkspaceUserCreate
from argilla.server.settings import settings
from sqlalchemy.orm import Session

from tests.client.conftest import SUPPORTED_VECTOR_SEARCH
from tests.factories import WorkspaceFactory
from tests.helpers import SecuredClient


def test_log_records_with_multi_and_single_label_task(api: Argilla):
    dataset = "test_log_records_with_multi_and_single_label_task"
    expected_inputs = ["This is a text"]

    api.delete(dataset)
    records = [
        TextClassificationRecord(
            id=0,
            inputs=expected_inputs,
            multi_label=False,
        ),
        TextClassificationRecord(
            id=1,
            inputs=expected_inputs,
            multi_label=True,
        ),
    ]

    with pytest.raises(ValidationApiError):
        api.log(
            records,
            name=dataset,
        )

    api.log(records[0], name=dataset)
    with pytest.raises(Exception):
        api.log(records[1], name=dataset)


def test_delete_and_create_for_different_task(api: Argilla):
    dataset = "test_delete_and_create_for_different_task"
    text = "This is a text"

    api.delete(dataset)
    api.log(TextClassificationRecord(id=0, inputs=text), name=dataset)
    api.load(dataset)

    api.delete(dataset)
    api.log(TokenClassificationRecord(id=0, text=text, tokens=text.split(" ")), name=dataset)
    api.load(dataset)


@pytest.mark.skipif(
    condition=not SUPPORTED_VECTOR_SEARCH,
    reason="Vector search not supported",
)
def test_similarity_search_in_python_client(api: Argilla):
    dataset = "test_similarity_search_in_python_client"
    text = "This is a text"
    vectors = {"my_bert": [1, 2, 3, 4]}

    api.delete(dataset)
    api.log(TextClassificationRecord(id=0, inputs=text, vectors=vectors), name=dataset)
    ds = api.load(dataset, vector=("my_bert", [1, 1, 1, 1]))
    assert len(ds) == 1

    api.log(TextClassificationRecord(id=1, inputs=text, vectors={"my_bert_2": [1, 2, 3, 4]}), name=dataset)
    ds = api.load(dataset, vector=("my_bert_2", [1, 1, 1, 1]))
    assert len(ds) == 1
    with pytest.raises(
        BadRequestApiError,
        match="Cannot create more than 5 kind of vectors per dataset",
    ):
        api.log(
            TextClassificationRecord(
                id=3,
                inputs=text,
                vectors={"a": [1.0], "b": [1.0], "c": [1.0], "d": [1.0], "e": [1.0]},
            ),
            name=dataset,
        )


@pytest.mark.skipif(
    condition=not SUPPORTED_VECTOR_SEARCH,
    reason="Vector search not supported",
)
def test_log_data_with_vectors_and_update_ok(api: Argilla):
    dataset = "test_log_data_with_vectors_and_update_ok"
    text = "This is a text"
    api.delete(dataset)

    records = [
        TextClassificationRecord(
            id=i,
            inputs=text,
            vectors={"text": [i] * 5},
        )
        for i in range(1, 10)
    ]

    api.log(records=records, name=dataset)
    ds = api.load(
        dataset,
        vector=(
            "text",
            [3, 3, 2, 3, 3],  # the first expected records should be the id=3
        ),
        limit=5,
    )

    assert len(ds) == 5
    assert ds[0].id == 3


@pytest.mark.skipif(
    condition=not SUPPORTED_VECTOR_SEARCH,
    reason="Vector search not supported",
)
def test_log_data_with_vectors_and_update_ko(mocked_client: SecuredClient):
    dataset = "test_log_data_with_vectors_and_update_ko"
    text = "This is a text"
    vectors = {"my_bert": [1, 2, 3, 4]}

    delete(dataset)
    log(
        TextClassificationRecord(id=0, inputs=text, vectors=vectors),
        name=dataset,
    )
    load(dataset)

    updated_vectors = {"my_bert": [2, 3, 5]}
    with pytest.raises(GenericApiError):
        log(
            TextClassificationRecord(id=0, text=text, vectors=updated_vectors),
            name=dataset,
        )


def test_log_data_in_several_workspaces(owner: User, db: Session):
    dataset_name = "test_log_data_in_several_workspaces"
    text = "This is a text"

    workspace = WorkspaceFactory.create()
    other_workspace = WorkspaceFactory.create()

    api = Argilla(api_key=owner.api_key, workspace=workspace.name)

    for ws in [workspace, other_workspace]:
        api.set_workspace(ws.name)
        api.delete(dataset_name)

<<<<<<< HEAD
    api.set_workspace(current_workspace)
    api.log(TextClassificationRecord(id=0, inputs=text), name=dataset_name)

    api.set_workspace(workspace_name)
    api.log(TextClassificationRecord(id=1, inputs=text), name=dataset_name)
=======
    api.set_workspace(workspace.name)
    api.log(rg.TextClassificationRecord(id=0, inputs=text), name=dataset_name)

    api.set_workspace(other_workspace.name)
    api.log(rg.TextClassificationRecord(id=1, inputs=text), name=dataset_name)
>>>>>>> 0d9811a9

    ds = api.load(dataset_name)
    assert len(ds) == 1

    api.set_workspace(workspace.name)

    ds = api.load(dataset_name)
    assert len(ds) == 1


def test_search_keywords(mocked_client):
    dataset = "test_search_keywords"
    from datasets import load_dataset

    dataset_ds = load_dataset("Recognai/sentiment-banking", split="train")
    dataset_rb = read_datasets(dataset_ds, task="TextClassification")

    delete(dataset)
    log(name=dataset, records=dataset_rb)

    ds = load(dataset, query="lim*")
    df = ds.to_pandas()
    assert not df.empty
    assert "search_keywords" in df.columns
    top_keywords = set(
        [
            keyword
            for keywords in df.search_keywords.value_counts(sort=True, ascending=False).index[:3].tolist()
            for keyword in keywords
        ]
    )
    assert top_keywords == {"limits", "limited", "limit"}, top_keywords


def test_log_records_with_empty_metadata_list(mocked_client):
    dataset = "test_log_records_with_empty_metadata_list"

    delete(dataset)
    expected_records = [
        TextClassificationRecord(text="The input text", metadata={"emptyList": []}),
        TextClassificationRecord(text="The input text", metadata={"emptyTuple": ()}),
        TextClassificationRecord(text="The input text", metadata={"emptyDict": {}}),
        TextClassificationRecord(text="The input text", metadata={"none": None}),
    ]
    log(expected_records, name=dataset)

    df = load(dataset)
    df = df.to_pandas()
    assert len(df) == len(expected_records)

    for meta in df.metadata.values.tolist():
        assert meta == {}


def test_logging_with_metadata_limits_exceeded(mocked_client):
    dataset = "test_logging_with_metadata_limits_exceeded"

    delete(dataset)

    expected_record = TextClassificationRecord(
        text="The input text",
        metadata={k: f"this is a string {k}" for k in range(0, settings.metadata_fields_limit + 1)},
    )
    with pytest.raises(BadRequestApiError):
        log(expected_record, name=dataset)

    expected_record.metadata = {k: f"This is a string {k}" for k in range(0, settings.metadata_fields_limit)}
    # Dataset creation with data
    log(expected_record, name=dataset)
    # This call will check already included fields
    log(expected_record, name=dataset)

    expected_record.metadata["new_key"] = "value"
    with pytest.raises(BadRequestApiError):
        log(expected_record, name=dataset)


def test_log_with_other_task(mocked_client):
    dataset = "test_log_with_other_task"

    delete(dataset)
    record = TextClassificationRecord(
        text="The input text",
    )
    log(record, name=dataset)

    with pytest.raises(BadRequestApiError):
        log(
            TokenClassificationRecord(text="The text", tokens=["The", "text"]),
            name=dataset,
        )


def test_dynamics_metadata(mocked_client):
    dataset = "test_dynamics_metadata"
    log(
        TextClassificationRecord(text="This is a text", metadata={"a": "value"}),
        name=dataset,
    )

    log(
        TextClassificationRecord(text="Another text", metadata={"b": "value"}),
        name=dataset,
    )


def test_log_with_bulk_error(mocked_client):
    dataset = "test_log_with_bulk_error"
    delete(dataset)
    try:
        log(
            [
                TextClassificationRecord(
                    id=0,
                    text="This is an special text",
                    metadata={"key": 1},
                ),
                TextClassificationRecord(
                    id=1,
                    text="This is an special text",
                    metadata={"key": "wrong-value"},
                ),
            ],
            name=dataset,
        )
    except BadRequestApiError as error:
        assert error.ctx["code"] == "argilla.api.errors::BulkDataError"
        assert error.ctx["params"]["message"] == "Cannot log data in dataset argilla.test_log_with_bulk_error"
        assert error.ctx["params"]["errors"][0]["caused_by"] == {
            "type": "illegal_argument_exception",
            "reason": 'For input string: "wrong-value"',
        }<|MERGE_RESOLUTION|>--- conflicted
+++ resolved
@@ -177,19 +177,11 @@
         api.set_workspace(ws.name)
         api.delete(dataset_name)
 
-<<<<<<< HEAD
-    api.set_workspace(current_workspace)
-    api.log(TextClassificationRecord(id=0, inputs=text), name=dataset_name)
-
-    api.set_workspace(workspace_name)
-    api.log(TextClassificationRecord(id=1, inputs=text), name=dataset_name)
-=======
     api.set_workspace(workspace.name)
     api.log(rg.TextClassificationRecord(id=0, inputs=text), name=dataset_name)
 
     api.set_workspace(other_workspace.name)
     api.log(rg.TextClassificationRecord(id=1, inputs=text), name=dataset_name)
->>>>>>> 0d9811a9
 
     ds = api.load(dataset_name)
     assert len(ds) == 1
