#  Copyright 2021-present, the Recognai S.L. team.
#
#  Licensed under the Apache License, Version 2.0 (the "License");
#  you may not use this file except in compliance with the License.
#  You may obtain a copy of the License at
#
#      http://www.apache.org/licenses/LICENSE-2.0
#
#  Unless required by applicable law or agreed to in writing, software
#  distributed under the License is distributed on an "AS IS" BASIS,
#  WITHOUT WARRANTIES OR CONDITIONS OF ANY KIND, either express or implied.
#  See the License for the specific language governing permissions and
#  limitations under the License.

from datetime import datetime
from typing import Any, Dict
from uuid import uuid4

import pytest
<<<<<<< HEAD

from argilla.client.feedback.schemas.enums import QuestionTypes
=======
from argilla.client.feedback.schemas.enums import LabelsOrder, QuestionTypes
>>>>>>> dacb0130
from argilla.client.feedback.schemas.questions import (
    LabelQuestion,
    MultiLabelQuestion,
    RankingQuestion,
    RatingQuestion,
    TextQuestion,
)
from argilla.client.feedback.schemas.remote.questions import (
    RemoteLabelQuestion,
    RemoteMultiLabelQuestion,
    RemoteRankingQuestion,
    RemoteRatingQuestion,
    RemoteSpanQuestion,
    RemoteTextQuestion,
)
from argilla.client.sdk.v1.datasets.models import FeedbackQuestionModel


@pytest.mark.parametrize(
    "schema_kwargs, server_payload",
    [
        (
            {"name": "a", "required": True, "use_markdown": True},
            {
                "name": "a",
                "title": "A",
                "description": None,
                "required": True,
                "settings": {"type": "text", "use_markdown": True},
            },
        ),
        (
            {"name": "a", "title": "B", "description": "b", "required": False, "use_markdown": False},
            {
                "name": "a",
                "title": "B",
                "description": "b",
                "required": False,
                "settings": {"type": "text", "use_markdown": False},
            },
        ),
    ],
)
def test_remote_text_question(schema_kwargs: Dict[str, Any], server_payload: Dict[str, Any]) -> None:
    text_question = RemoteTextQuestion(**schema_kwargs)
    assert text_question.type == QuestionTypes.text
    assert text_question.server_settings == server_payload["settings"]
    assert text_question.to_server_payload() == server_payload

    local_text_question = text_question.to_local()
    assert isinstance(local_text_question, TextQuestion)
    assert local_text_question.type == QuestionTypes.text
    assert local_text_question.server_settings == server_payload["settings"]
    assert local_text_question.to_server_payload() == server_payload


@pytest.mark.parametrize(
    "payload",
    [
        FeedbackQuestionModel(
            id=uuid4(),
            name="a",
            title="A",
            description="Description",
            required=True,
            settings={"type": "text", "use_markdown": False},
            inserted_at=datetime.now(),
            updated_at=datetime.now(),
        ),
        FeedbackQuestionModel(
            id=uuid4(),
            name="b",
            title="B",
            description="Description",
            required=False,
            settings={"type": "text", "use_markdown": True},
            inserted_at=datetime.now(),
            updated_at=datetime.now(),
        ),
    ],
)
def test_remote_text_question_from_api(payload: FeedbackQuestionModel) -> None:
    text_question = RemoteTextQuestion.from_api(payload)
    assert text_question.type == QuestionTypes.text
    assert text_question.server_settings == payload.settings
    assert text_question.to_server_payload() == payload.dict(exclude={"id", "inserted_at", "updated_at"})


@pytest.mark.parametrize(
    "schema_kwargs, server_payload",
    [
        (
            {"name": "a", "values": [1, 2, 3]},
            {
                "name": "a",
                "title": "A",
                "description": None,
                "required": True,
                "settings": {"type": "rating", "options": [{"value": 1}, {"value": 2}, {"value": 3}]},
            },
        ),
        (
            {"name": "a", "title": "B", "description": "b", "required": False, "values": [1, 2, 3]},
            {
                "name": "a",
                "title": "B",
                "description": "b",
                "required": False,
                "settings": {"type": "rating", "options": [{"value": 1}, {"value": 2}, {"value": 3}]},
            },
        ),
    ],
)
def test_remote_rating_question(schema_kwargs: Dict[str, Any], server_payload: Dict[str, Any]) -> None:
    rating_question = RemoteRatingQuestion(**schema_kwargs)
    assert rating_question.type == QuestionTypes.rating
    assert rating_question.server_settings == server_payload["settings"]
    assert rating_question.to_server_payload() == server_payload

    local_rating_question = rating_question.to_local()
    assert isinstance(local_rating_question, RatingQuestion)
    assert local_rating_question.type == QuestionTypes.rating
    assert local_rating_question.server_settings == server_payload["settings"]
    assert local_rating_question.to_server_payload() == server_payload


@pytest.mark.parametrize(
    "payload",
    [
        FeedbackQuestionModel(
            id=uuid4(),
            name="a",
            title="A",
            description="Description",
            required=True,
            settings={"type": "rating", "options": [{"value": 1}, {"value": 2}, {"value": 3}]},
            inserted_at=datetime.now(),
            updated_at=datetime.now(),
        ),
        FeedbackQuestionModel(
            id=uuid4(),
            name="b",
            title="B",
            description="Description",
            required=False,
            settings={"type": "rating", "options": [{"value": 1}, {"value": 2}, {"value": 3}]},
            inserted_at=datetime.now(),
            updated_at=datetime.now(),
        ),
    ],
)
def test_remote_rating_question_from_api(payload: FeedbackQuestionModel) -> None:
    rating_question = RemoteRatingQuestion.from_api(payload)
    assert rating_question.type == QuestionTypes.rating
    assert rating_question.server_settings == payload.settings
    assert rating_question.to_server_payload() == payload.dict(exclude={"id", "inserted_at", "updated_at"})


@pytest.mark.parametrize(
    "schema_kwargs, server_payload",
    [
        (
            {"name": "a", "labels": ["a", "b", "c"]},
            {
                "name": "a",
                "title": "A",
                "description": None,
                "required": True,
                "settings": {
                    "type": "label_selection",
                    "options": [{"text": "a", "value": "a"}, {"text": "b", "value": "b"}, {"text": "c", "value": "c"}],
                    "visible_options": None,
                },
            },
        ),
        (
            {
                "name": "a",
                "title": "B",
                "description": "b",
                "required": False,
                "labels": {"a": "A", "b": "B", "c": "C"},
                "visible_labels": 3,
            },
            {
                "name": "a",
                "title": "B",
                "description": "b",
                "required": False,
                "settings": {
                    "type": "label_selection",
                    "options": [{"text": "A", "value": "a"}, {"text": "B", "value": "b"}, {"text": "C", "value": "c"}],
                    "visible_options": 3,
                },
            },
        ),
    ],
)
def test_remote_label_question(schema_kwargs: Dict[str, Any], server_payload: Dict[str, Any]) -> None:
    label_question = RemoteLabelQuestion(**schema_kwargs)
    assert label_question.type == QuestionTypes.label_selection
    assert label_question.server_settings == server_payload["settings"]
    assert label_question.to_server_payload() == server_payload

    local_label_question = label_question.to_local()
    assert isinstance(local_label_question, LabelQuestion)
    assert local_label_question.type == QuestionTypes.label_selection
    assert local_label_question.server_settings == server_payload["settings"]
    assert local_label_question.to_server_payload() == server_payload


@pytest.mark.parametrize(
    "payload",
    [
        FeedbackQuestionModel(
            id=uuid4(),
            name="a",
            title="A",
            required=True,
            description="Description",
            settings={
                "type": "label_selection",
                "options": [{"text": "a", "value": "a"}, {"text": "b", "value": "b"}, {"text": "c", "value": "c"}],
                "visible_options": None,
            },
            inserted_at=datetime.now(),
            updated_at=datetime.now(),
        ),
        FeedbackQuestionModel(
            id=uuid4(),
            name="b",
            title="B",
            description="Description",
            required=False,
            settings={
                "type": "label_selection",
                "options": [{"text": "A", "value": "a"}, {"text": "B", "value": "b"}, {"text": "C", "value": "c"}],
                "visible_options": 3,
            },
            inserted_at=datetime.now(),
            updated_at=datetime.now(),
        ),
    ],
)
def test_remote_label_question_from_api(payload: FeedbackQuestionModel) -> None:
    label_question = RemoteLabelQuestion.from_api(payload)
    assert label_question.type == QuestionTypes.label_selection
    assert label_question.server_settings == payload.settings
    assert label_question.to_server_payload() == payload.dict(exclude={"id", "inserted_at", "updated_at"})


@pytest.mark.parametrize(
    "schema_kwargs, server_payload",
    [
        (
            {"name": "a", "labels": ["a", "b", "c"]},
            {
                "name": "a",
                "title": "A",
                "description": None,
                "required": True,
                "settings": {
                    "type": "multi_label_selection",
                    "options": [{"text": "a", "value": "a"}, {"text": "b", "value": "b"}, {"text": "c", "value": "c"}],
                    "visible_options": None,
                    "options_order": LabelsOrder.natural,
                },
            },
        ),
        (
            {
                "name": "a",
                "title": "B",
                "description": "b",
                "required": False,
                "labels": {"a": "A", "b": "B", "c": "C"},
                "visible_labels": 3,
                "labels_order": LabelsOrder.suggestion,
            },
            {
                "name": "a",
                "title": "B",
                "description": "b",
                "required": False,
                "settings": {
                    "type": "multi_label_selection",
                    "options": [{"text": "A", "value": "a"}, {"text": "B", "value": "b"}, {"text": "C", "value": "c"}],
                    "visible_options": 3,
                    "options_order": LabelsOrder.suggestion,
                },
            },
        ),
    ],
)
def test_remote_multi_label_question(schema_kwargs: Dict[str, Any], server_payload: Dict[str, Any]) -> None:
    multi_label_question = RemoteMultiLabelQuestion(**schema_kwargs)
    assert multi_label_question.type == QuestionTypes.multi_label_selection
    assert multi_label_question.server_settings == server_payload["settings"]
    assert multi_label_question.to_server_payload() == server_payload

    local_multi_label_question = multi_label_question.to_local()
    assert isinstance(local_multi_label_question, MultiLabelQuestion)
    assert local_multi_label_question.type == QuestionTypes.multi_label_selection
    assert local_multi_label_question.server_settings == server_payload["settings"]
    assert local_multi_label_question.to_server_payload() == server_payload


@pytest.mark.parametrize(
    "payload",
    [
        FeedbackQuestionModel(
            id=uuid4(),
            name="a",
            title="A",
            description="Description",
            required=True,
            settings={
                "type": "multi_label_selection",
                "options": [{"text": "a", "value": "a"}, {"text": "b", "value": "b"}, {"text": "c", "value": "c"}],
                "visible_options": None,
                "options_order": LabelsOrder.natural,
            },
            inserted_at=datetime.now(),
            updated_at=datetime.now(),
        ),
        FeedbackQuestionModel(
            id=uuid4(),
            name="b",
            title="B",
            description="Description",
            required=False,
            settings={
                "type": "multi_label_selection",
                "options": [{"text": "A", "value": "a"}, {"text": "B", "value": "b"}, {"text": "C", "value": "c"}],
                "visible_options": 3,
                "options_order": LabelsOrder.suggestion,
            },
            inserted_at=datetime.now(),
            updated_at=datetime.now(),
        ),
    ],
)
def test_remote_multi_label_question_from_api(payload: FeedbackQuestionModel) -> None:
    multi_label_question = RemoteMultiLabelQuestion.from_api(payload)
    assert multi_label_question.type == QuestionTypes.multi_label_selection
    assert multi_label_question.server_settings == payload.settings
    assert multi_label_question.to_server_payload() == payload.dict(exclude={"id", "inserted_at", "updated_at"})


@pytest.mark.parametrize(
    "schema_kwargs, server_payload",
    [
        (
            {"name": "a", "values": ["a", "b", "c"]},
            {
                "name": "a",
                "title": "A",
                "description": None,
                "required": True,
                "settings": {
                    "type": "ranking",
                    "options": [{"text": "a", "value": "a"}, {"text": "b", "value": "b"}, {"text": "c", "value": "c"}],
                },
            },
        ),
        (
            {
                "name": "a",
                "title": "B",
                "description": "b",
                "required": False,
                "values": {"a": "A", "b": "B", "c": "C"},
            },
            {
                "name": "a",
                "title": "B",
                "description": "b",
                "required": False,
                "settings": {
                    "type": "ranking",
                    "options": [{"text": "A", "value": "a"}, {"text": "B", "value": "b"}, {"text": "C", "value": "c"}],
                },
            },
        ),
    ],
)
def test_remote_ranking_question(schema_kwargs: Dict[str, Any], server_payload: Dict[str, Any]) -> None:
    ranking_question = RemoteRankingQuestion(**schema_kwargs)
    assert ranking_question.type == QuestionTypes.ranking
    assert ranking_question.server_settings == server_payload["settings"]
    assert ranking_question.to_server_payload() == server_payload

    local_ranking_question = ranking_question.to_local()
    assert isinstance(local_ranking_question, RankingQuestion)
    assert local_ranking_question.type == QuestionTypes.ranking
    assert local_ranking_question.server_settings == server_payload["settings"]
    assert local_ranking_question.to_server_payload() == server_payload


@pytest.mark.parametrize(
    "payload",
    [
        FeedbackQuestionModel(
            id=uuid4(),
            name="a",
            title="A",
            description="Description",
            required=True,
            settings={
                "type": "ranking",
                "options": [{"text": "a", "value": "a"}, {"text": "b", "value": "b"}, {"text": "c", "value": "c"}],
            },
            inserted_at=datetime.now(),
            updated_at=datetime.now(),
        ),
        FeedbackQuestionModel(
            id=uuid4(),
            name="b",
            title="B",
            description="Description",
            required=False,
            settings={
                "type": "ranking",
                "options": [{"text": "A", "value": "a"}, {"text": "B", "value": "b"}, {"text": "C", "value": "c"}],
            },
            inserted_at=datetime.now(),
            updated_at=datetime.now(),
        ),
    ],
)
def test_remote_ranking_question_from_api(payload: FeedbackQuestionModel) -> None:
    ranking_question = RemoteRankingQuestion.from_api(payload)
    assert ranking_question.type == QuestionTypes.ranking
    assert ranking_question.server_settings == payload.settings
    assert ranking_question.to_server_payload() == payload.dict(exclude={"id", "inserted_at", "updated_at"})


def test_span_questions_from_api():
    model = FeedbackQuestionModel(
        id=uuid4(),
        name="question",
        title="Question",
        required=True,
        settings={
            "type": "span",
            "field": "field",
            "visible_options": None,
            "allow_overlapping": False,
            "options": [
                {"text": "Span label a", "value": "a", "description": None},
                {
                    "text": "Span label b",
                    "value": "b",
                    "description": None,
                },
            ],
        },
        inserted_at=datetime.now(),
        updated_at=datetime.now(),
    )
    question = RemoteSpanQuestion.from_api(model)

    assert question.type == QuestionTypes.span
    assert question.server_settings == model.settings
    assert question.to_server_payload() == model.dict(exclude={"id", "inserted_at", "updated_at"})
    assert question.to_local().type == QuestionTypes.span


def test_span_questions_from_api_with_visible_labels():
    model = FeedbackQuestionModel(
        id=uuid4(),
        name="question",
        title="Question",
        required=True,
        settings={
            "type": "span",
            "field": "field",
            "visible_options": 3,
            "allow_overlapping": False,
            "options": [
                {"text": "Span label a", "value": "a", "description": None},
                {"text": "Span label b", "value": "b", "description": None},
                {"text": "Span label c", "value": "c", "description": None},
                {"text": "Span label d", "value": "d", "description": None},
            ],
        },
        inserted_at=datetime.now(),
        updated_at=datetime.now(),
    )
    question = RemoteSpanQuestion.from_api(model)

    assert question.type == QuestionTypes.span
    assert question.server_settings == model.settings
    assert question.to_server_payload() == model.dict(exclude={"id", "inserted_at", "updated_at"})
    assert question.to_local().type == QuestionTypes.span<|MERGE_RESOLUTION|>--- conflicted
+++ resolved
@@ -17,12 +17,8 @@
 from uuid import uuid4
 
 import pytest
-<<<<<<< HEAD
-
-from argilla.client.feedback.schemas.enums import QuestionTypes
-=======
+
 from argilla.client.feedback.schemas.enums import LabelsOrder, QuestionTypes
->>>>>>> dacb0130
 from argilla.client.feedback.schemas.questions import (
     LabelQuestion,
     MultiLabelQuestion,
