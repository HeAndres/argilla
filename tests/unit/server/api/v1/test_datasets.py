#  Copyright 2021-present, the Recognai S.L. team.
#
#  Licensed under the Apache License, Version 2.0 (the "License");
#  you may not use this file except in compliance with the License.
#  You may obtain a copy of the License at
#
#      http://www.apache.org/licenses/LICENSE-2.0
#
#  Unless required by applicable law or agreed to in writing, software
#  distributed under the License is distributed on an "AS IS" BASIS,
#  WITHOUT WARRANTIES OR CONDITIONS OF ANY KIND, either express or implied.
#  See the License for the specific language governing permissions and
#  limitations under the License.

from datetime import datetime
from typing import TYPE_CHECKING, Any, Dict, List, Optional, Tuple, Type, Union
from unittest.mock import ANY, MagicMock
from uuid import UUID, uuid4

import pytest
from argilla._constants import API_KEY_HEADER_NAME
from argilla.server.apis.v1.handlers.datasets import LIST_DATASET_RECORDS_LIMIT_DEFAULT
<<<<<<< HEAD
from argilla.server.enums import DatasetStatus, RecordInclude, ResponseStatusFilter
=======
from argilla.server.daos.backend import query_helpers
from argilla.server.enums import RecordInclude, RecordSortField, ResponseStatusFilter, SortOrder
>>>>>>> 31a4d26b
from argilla.server.models import (
    Dataset,
    DatasetStatus,
    Field,
    MetadataProperty,
    Question,
    Record,
    Response,
    ResponseStatus,
    Suggestion,
    User,
    UserRole,
    VectorSettings,
    Workspace,
)
from argilla.server.schemas.v1.datasets import (
    DATASET_GUIDELINES_MAX_LENGTH,
    DATASET_NAME_MAX_LENGTH,
    FIELD_CREATE_NAME_MAX_LENGTH,
    FIELD_CREATE_TITLE_MAX_LENGTH,
    METADATA_PROPERTY_CREATE_NAME_MAX_LENGTH,
    METADATA_PROPERTY_CREATE_TITLE_MAX_LENGTH,
    QUESTION_CREATE_DESCRIPTION_MAX_LENGTH,
    QUESTION_CREATE_NAME_MAX_LENGTH,
    QUESTION_CREATE_TITLE_MAX_LENGTH,
    RANKING_OPTIONS_MAX_ITEMS,
    RATING_OPTIONS_MAX_ITEMS,
    RATING_OPTIONS_MIN_ITEMS,
    RECORDS_CREATE_MAX_ITEMS,
    RECORDS_CREATE_MIN_ITEMS,
    TERMS_METADATA_PROPERTY_VALUES_MAX_ITEMS,
    VALUE_TEXT_OPTION_DESCRIPTION_MAX_LENGTH,
    VALUE_TEXT_OPTION_TEXT_MAX_LENGTH,
    VALUE_TEXT_OPTION_VALUE_MAX_LENGTH,
    VECTOR_SETTINGS_CREATE_DESCRIPTION_MAX_LENGTH,
    VECTOR_SETTINGS_CREATE_NAME_MAX_LENGTH,
)
from argilla.server.search_engine import (
<<<<<<< HEAD
    SearchEngine,
    SearchResponseItem,
    SearchResponses,
    StringQuery,
=======
    FloatMetadataFilter,
    IntegerMetadataFilter,
    MetadataFilter,
    SearchEngine,
    SearchResponseItem,
    SearchResponses,
    SortBy,
    StringQuery,
    TermsMetadataFilter,
>>>>>>> 31a4d26b
    UserResponseStatusFilter,
)
from sqlalchemy import func, inspect, select

from tests.factories import (
    AdminFactory,
    AnnotatorFactory,
    DatasetFactory,
    FieldFactory,
    FloatMetadataPropertyFactory,
    IntegerMetadataPropertyFactory,
    LabelSelectionQuestionFactory,
    MetadataPropertyFactory,
    MultiLabelSelectionQuestionFactory,
    QuestionFactory,
    RatingQuestionFactory,
    RecordFactory,
    ResponseFactory,
    SuggestionFactory,
    TermsMetadataPropertyFactory,
    TextFieldFactory,
    TextQuestionFactory,
    UserFactory,
    VectorSettingsFactory,
    WorkspaceFactory,
)

if TYPE_CHECKING:
    from httpx import AsyncClient
    from sqlalchemy.ext.asyncio import AsyncSession


@pytest.mark.asyncio
class TestSuiteDatasets:
    async def test_list_current_user_datasets(self, async_client: "AsyncClient", owner_auth_header: dict) -> None:
        dataset_a = await DatasetFactory.create(name="dataset-a")
        dataset_b = await DatasetFactory.create(name="dataset-b", guidelines="guidelines")
        dataset_c = await DatasetFactory.create(name="dataset-c", status=DatasetStatus.ready)

        response = await async_client.get("/api/v1/me/datasets", headers=owner_auth_header)

        assert response.status_code == 200
        assert response.json() == {
            "items": [
                {
                    "id": str(dataset_a.id),
                    "name": "dataset-a",
                    "guidelines": None,
                    "allow_extra_metadata": True,
                    "status": "draft",
                    "workspace_id": str(dataset_a.workspace_id),
                    "inserted_at": dataset_a.inserted_at.isoformat(),
                    "updated_at": dataset_a.updated_at.isoformat(),
                },
                {
                    "id": str(dataset_b.id),
                    "name": "dataset-b",
                    "guidelines": "guidelines",
                    "allow_extra_metadata": True,
                    "status": "draft",
                    "workspace_id": str(dataset_b.workspace_id),
                    "inserted_at": dataset_b.inserted_at.isoformat(),
                    "updated_at": dataset_b.updated_at.isoformat(),
                },
                {
                    "id": str(dataset_c.id),
                    "name": "dataset-c",
                    "guidelines": None,
                    "allow_extra_metadata": True,
                    "status": "ready",
                    "workspace_id": str(dataset_c.workspace_id),
                    "inserted_at": dataset_c.inserted_at.isoformat(),
                    "updated_at": dataset_c.updated_at.isoformat(),
                },
            ]
        }

    async def test_list_current_user_datasets_without_authentication(self, async_client: "AsyncClient") -> None:
        response = await async_client.get("/api/v1/me/datasets")

        assert response.status_code == 401

    @pytest.mark.parametrize("role", [UserRole.annotator, UserRole.admin])
    async def test_list_current_user_datasets_as_restricted_user_role(
        self, async_client: "AsyncClient", role: UserRole
    ) -> None:
        workspace = await WorkspaceFactory.create()
        user = await UserFactory.create(workspaces=[workspace], role=role)

        await DatasetFactory.create(name="dataset-a", workspace=workspace)
        await DatasetFactory.create(name="dataset-b", workspace=workspace)
        await DatasetFactory.create(name="dataset-c")

        response = await async_client.get("/api/v1/me/datasets", headers={API_KEY_HEADER_NAME: user.api_key})

        assert response.status_code == 200

        response_body = response.json()
        assert [dataset["name"] for dataset in response_body["items"]] == ["dataset-a", "dataset-b"]

    @pytest.mark.parametrize("role", [UserRole.owner, UserRole.annotator, UserRole.admin])
    async def test_list_current_user_datasets_by_workspace_id(
        self, async_client: "AsyncClient", role: UserRole
    ) -> None:
        workspace = await WorkspaceFactory.create()
        another_workspace = await WorkspaceFactory.create()

        user = (
            await UserFactory.create(role=role)
            if role == UserRole.owner
            else await UserFactory.create(workspaces=[workspace], role=role)
        )

        await DatasetFactory.create(name="dataset-a", workspace=workspace)
        await DatasetFactory.create(name="dataset-b", workspace=another_workspace)

        response = await async_client.get(
            "/api/v1/me/datasets", params={"workspace_id": workspace.id}, headers={API_KEY_HEADER_NAME: user.api_key}
        )

        assert response.status_code == 200

        response_body = response.json()
        assert [dataset["name"] for dataset in response_body["items"]] == ["dataset-a"]

    async def test_list_dataset_fields(self, async_client: "AsyncClient", owner_auth_header: dict):
        dataset = await DatasetFactory.create()
        text_field_a = await TextFieldFactory.create(
            name="text-field-a", title="Text Field A", required=True, dataset=dataset
        )
        text_field_b = await TextFieldFactory.create(name="text-field-b", title="Text Field B", dataset=dataset)

        other_dataset = await DatasetFactory.create()
        await TextFieldFactory.create_batch(size=2, dataset=other_dataset)

        response = await async_client.get(f"/api/v1/datasets/{dataset.id}/fields", headers=owner_auth_header)

        assert response.status_code == 200
        assert response.json() == {
            "items": [
                {
                    "id": str(text_field_a.id),
                    "name": "text-field-a",
                    "title": "Text Field A",
                    "required": True,
                    "settings": {"type": "text", "use_markdown": False},
                    "inserted_at": text_field_a.inserted_at.isoformat(),
                    "updated_at": text_field_a.updated_at.isoformat(),
                },
                {
                    "id": str(text_field_b.id),
                    "name": "text-field-b",
                    "title": "Text Field B",
                    "required": False,
                    "settings": {"type": "text", "use_markdown": False},
                    "inserted_at": text_field_b.inserted_at.isoformat(),
                    "updated_at": text_field_b.updated_at.isoformat(),
                },
            ],
        }

    async def test_list_dataset_fields_without_authentication(self, async_client: "AsyncClient"):
        dataset = await DatasetFactory.create()

        response = await async_client.get(f"/api/v1/datasets/{dataset.id}/fields")

        assert response.status_code == 401

    @pytest.mark.parametrize("role", [UserRole.annotator, UserRole.admin])
    async def test_list_dataset_fields_as_restricted_user_role(self, async_client: "AsyncClient", role: UserRole):
        dataset = await DatasetFactory.create()
        user = await UserFactory.create(workspaces=[dataset.workspace], role=role)
        await TextFieldFactory.create(name="text-field-a", dataset=dataset)
        await TextFieldFactory.create(name="text-field-b", dataset=dataset)

        other_dataset = await DatasetFactory.create()
        await TextFieldFactory.create_batch(size=2, dataset=other_dataset)

        response = await async_client.get(
            f"/api/v1/datasets/{dataset.id}/fields", headers={API_KEY_HEADER_NAME: user.api_key}
        )

        assert response.status_code == 200

        response_body = response.json()
        assert [field["name"] for field in response_body["items"]] == ["text-field-a", "text-field-b"]

    @pytest.mark.parametrize("role", [UserRole.annotator, UserRole.admin])
    async def test_list_dataset_fields_as_restricted_user_from_different_workspace(
        self, async_client: "AsyncClient", role: UserRole
    ):
        dataset = await DatasetFactory.create()
        workspace = await WorkspaceFactory.create()
        user = await UserFactory.create(workspaces=[workspace], role=role)

        response = await async_client.get(
            f"/api/v1/datasets/{dataset.id}/fields", headers={API_KEY_HEADER_NAME: user.api_key}
        )

        assert response.status_code == 403

    async def test_list_dataset_fields_with_nonexistent_dataset_id(
        self, async_client: "AsyncClient", owner_auth_header: dict
    ):
        await DatasetFactory.create()

        response = await async_client.get(f"/api/v1/datasets/{uuid4()}/fields", headers=owner_auth_header)

        assert response.status_code == 404

    async def test_list_dataset_questions(self, async_client: "AsyncClient", owner_auth_header: dict):
        dataset = await DatasetFactory.create()
        text_question = await TextQuestionFactory.create(
            name="text-question",
            title="Text Question",
            required=True,
            dataset=dataset,
        )
        rating_question = await RatingQuestionFactory.create(
            name="rating-question",
            title="Rating Question",
            description="Rating Description",
            dataset=dataset,
        )
        await TextQuestionFactory.create()
        await RatingQuestionFactory.create()

        response = await async_client.get(f"/api/v1/datasets/{dataset.id}/questions", headers=owner_auth_header)

        assert response.status_code == 200
        assert response.json() == {
            "items": [
                {
                    "id": str(text_question.id),
                    "name": "text-question",
                    "title": "Text Question",
                    "description": "Question Description",
                    "required": True,
                    "settings": {"type": "text", "use_markdown": False},
                    "inserted_at": text_question.inserted_at.isoformat(),
                    "updated_at": text_question.updated_at.isoformat(),
                },
                {
                    "id": str(rating_question.id),
                    "name": "rating-question",
                    "title": "Rating Question",
                    "description": "Rating Description",
                    "required": False,
                    "settings": {
                        "type": "rating",
                        "options": [
                            {"value": 1},
                            {"value": 2},
                            {"value": 3},
                            {"value": 4},
                            {"value": 5},
                            {"value": 6},
                            {"value": 7},
                            {"value": 8},
                            {"value": 9},
                            {"value": 10},
                        ],
                    },
                    "inserted_at": rating_question.inserted_at.isoformat(),
                    "updated_at": rating_question.updated_at.isoformat(),
                },
            ]
        }

    @pytest.mark.parametrize(
        "QuestionFactory, settings",
        [
            (RatingQuestionFactory, {"options": [{"value": 1}, {"value": 2}, {"value": 2}]}),
            (
                LabelSelectionQuestionFactory,
                {
                    "options": [
                        {"value": "a", "text": "a", "description": "a"},
                        {"value": "b", "text": "b", "description": "b"},
                        {"value": "b", "text": "b", "description": "b"},
                    ],
                    "visible_options": None,
                },
            ),
            (
                MultiLabelSelectionQuestionFactory,
                {
                    "options": [
                        {"value": "a", "text": "a", "description": "a"},
                        {"value": "b", "text": "b", "description": "b"},
                        {"value": "b", "text": "b", "description": "b"},
                    ],
                    "visible_options": None,
                },
            ),
        ],
    )
    async def test_list_dataset_questions_with_duplicate_values(
        self,
        async_client: "AsyncClient",
        owner_auth_header: dict,
        QuestionFactory: Type[QuestionFactory],
        settings: dict,
    ):
        dataset = await DatasetFactory.create()
        question = await QuestionFactory.create(dataset=dataset, settings=settings)

        response = await async_client.get(f"/api/v1/datasets/{dataset.id}/questions", headers=owner_auth_header)
        assert response.status_code == 200
        assert response.json() == {
            "items": [
                {
                    "id": str(question.id),
                    "name": question.name,
                    "title": question.title,
                    "description": question.description,
                    "required": question.required,
                    "settings": {"type": QuestionFactory.settings["type"], **settings},
                    "inserted_at": question.inserted_at.isoformat(),
                    "updated_at": question.updated_at.isoformat(),
                }
            ]
        }

    async def test_list_dataset_questions_without_authentication(self, async_client: "AsyncClient"):
        dataset = await DatasetFactory.create()

        response = await async_client.get(f"/api/v1/datasets/{dataset.id}/questions")

        assert response.status_code == 401

    @pytest.mark.parametrize("role", [UserRole.annotator, UserRole.admin])
    async def test_list_dataset_questions_as_restricted_user(self, async_client: "AsyncClient", role: UserRole):
        dataset = await DatasetFactory.create()
        user = await UserFactory.create(workspaces=[dataset.workspace], role=role)
        await TextQuestionFactory.create(name="text-question", dataset=dataset)
        await RatingQuestionFactory.create(name="rating-question", dataset=dataset)
        await TextQuestionFactory.create()
        await RatingQuestionFactory.create()

        response = await async_client.get(
            f"/api/v1/datasets/{dataset.id}/questions", headers={API_KEY_HEADER_NAME: user.api_key}
        )

        assert response.status_code == 200

        response_body = response.json()
        assert [question["name"] for question in response_body["items"]] == ["text-question", "rating-question"]

    @pytest.mark.parametrize("role", [UserRole.annotator, UserRole.admin])
    async def test_list_dataset_questions_as_restricted_user_from_different_workspace(
        self, async_client: "AsyncClient", role: UserRole
    ):
        dataset = await DatasetFactory.create()
        workspace = await WorkspaceFactory.create()
        user = await UserFactory.create(workspaces=[workspace], role=role)

        response = await async_client.get(
            f"/api/v1/datasets/{dataset.id}/questions", headers={API_KEY_HEADER_NAME: user.api_key}
        )

        assert response.status_code == 403

    async def test_list_dataset_questions_with_nonexistent_dataset_id(
        self, async_client: "AsyncClient", owner_auth_header: dict
    ):
        await DatasetFactory.create()

        response = await async_client.get(f"/api/v1/datasets/{uuid4()}/questions", headers=owner_auth_header)

        assert response.status_code == 404

<<<<<<< HEAD
    @pytest.mark.parametrize("role", [UserRole.owner, UserRole.admin])
    async def test_list_dataset_vectors_settings(self, async_client: "AsyncClient", role: UserRole):
        dataset = await DatasetFactory.create()
        vectors_settings = await VectorSettingsFactory.create_batch(size=3, dataset=dataset)
        user = await UserFactory.create(workspaces=[dataset.workspace], role=role)

        response = await async_client.get(
            f"/api/v1/datasets/{dataset.id}/vectors-settings", headers={API_KEY_HEADER_NAME: user.api_key}
        )

        assert response.status_code == 200
        assert response.json() == {
            "items": [
                {
                    "id": str(vector_settings.id),
                    "name": vector_settings.name,
                    "dimensions": vector_settings.dimensions,
                    "description": vector_settings.description,
                    "inserted_at": vector_settings.inserted_at.isoformat(),
                    "updated_at": vector_settings.updated_at.isoformat(),
                }
                for vector_settings in vectors_settings
            ]
        }

    @pytest.mark.parametrize("role", [UserRole.annotator, UserRole.admin])
    async def test_list_dataset_vector_settings_as_user_from_another_workspace(
        self, async_client: "AsyncClient", role: UserRole
    ):
        dataset = await DatasetFactory.create()
        annotator = await UserFactory.create(role=role)

        response = await async_client.get(
            f"/api/v1/datasets/{dataset.id}/vectors-settings", headers={API_KEY_HEADER_NAME: annotator.api_key}
        )

        assert response.status_code == 403

    async def test_list_dataset_vectors_settings_without_authentication(self, async_client: "AsyncClient"):
        dataset = await DatasetFactory.create()

        response = await async_client.get(f"/api/v1/datasets/{dataset.id}/vectors-settings")

        assert response.status_code == 401
=======
    async def test_list_current_user_dataset_metadata_properties(
        self, async_client: "AsyncClient", owner_auth_header: dict
    ):
        dataset = await DatasetFactory.create()

        terms_property = await TermsMetadataPropertyFactory.create(name="terms", dataset=dataset)
        integer_property = await IntegerMetadataPropertyFactory.create(name="integer", dataset=dataset)
        float_property = await FloatMetadataPropertyFactory.create(name="float", dataset=dataset)

        await TermsMetadataPropertyFactory.create()
        await IntegerMetadataPropertyFactory.create()
        await FloatMetadataPropertyFactory.create()

        response = await async_client.get(
            f"/api/v1/me/datasets/{dataset.id}/metadata-properties", headers=owner_auth_header
        )

        assert response.status_code == 200, response.json()
        assert response.json() == {
            "items": [
                {
                    "id": str(terms_property.id),
                    "name": "terms",
                    "title": terms_property.title,
                    "settings": {"type": "terms", "values": ["a", "b", "c"]},
                    "visible_for_annotators": True,
                    "inserted_at": terms_property.inserted_at.isoformat(),
                    "updated_at": terms_property.updated_at.isoformat(),
                },
                {
                    "id": str(integer_property.id),
                    "name": "integer",
                    "title": integer_property.title,
                    "settings": {"type": "integer", "min": None, "max": None},
                    "visible_for_annotators": True,
                    "inserted_at": integer_property.inserted_at.isoformat(),
                    "updated_at": integer_property.updated_at.isoformat(),
                },
                {
                    "id": str(float_property.id),
                    "name": "float",
                    "title": float_property.title,
                    "settings": {"type": "float", "min": None, "max": None},
                    "visible_for_annotators": True,
                    "inserted_at": float_property.inserted_at.isoformat(),
                    "updated_at": float_property.updated_at.isoformat(),
                },
            ]
        }

    async def test_list_current_user_dataset_metadata_properties_without_authentication(
        self, async_client: "AsyncClient"
    ):
        dataset = await DatasetFactory.create()

        response = await async_client.get(f"/api/v1/me/datasets/{dataset.id}/metadata-properties")

        assert response.status_code == 401

    async def test_list_current_user_dataset_metadata_properties_as_owner(
        self, async_client: "AsyncClient", owner_auth_header: dict
    ):
        dataset = await DatasetFactory.create()

        await TermsMetadataPropertyFactory.create(name="property-01", dataset=dataset, allowed_roles=[])
        await TermsMetadataPropertyFactory.create(name="property-02", dataset=dataset, allowed_roles=[UserRole.admin])
        await IntegerMetadataPropertyFactory.create(
            name="property-03", dataset=dataset, allowed_roles=[UserRole.annotator]
        )
        await IntegerMetadataPropertyFactory.create(
            name="property-04", dataset=dataset, allowed_roles=[UserRole.admin, UserRole.annotator]
        )
        await TermsMetadataPropertyFactory.create()
        await IntegerMetadataPropertyFactory.create()

        response = await async_client.get(
            f"/api/v1/me/datasets/{dataset.id}/metadata-properties", headers=owner_auth_header
        )

        assert response.status_code == 200

        response_body = response.json()
        assert [metadata_property["name"] for metadata_property in response_body["items"]] == [
            "property-01",
            "property-02",
            "property-03",
            "property-04",
        ]

    @pytest.mark.parametrize("role", [UserRole.admin, UserRole.annotator])
    async def test_list_current_user_dataset_metadata_properties_as_restricted_user_role(
        self, async_client: "AsyncClient", role: UserRole
    ):
        dataset = await DatasetFactory.create()
        user = await UserFactory.create(workspaces=[dataset.workspace], role=role)

        await TermsMetadataPropertyFactory.create(name="allowed-property-01", dataset=dataset, allowed_roles=[role])
        await TermsMetadataPropertyFactory.create(name="allowed-property-02", dataset=dataset, allowed_roles=[role])
        await IntegerMetadataPropertyFactory.create(name="not-allowed-property-03", dataset=dataset, allowed_roles=[])
        await IntegerMetadataPropertyFactory.create(name="not-allowed-property-04", dataset=dataset, allowed_roles=[])
        await TermsMetadataPropertyFactory.create()
        await IntegerMetadataPropertyFactory.create()

        response = await async_client.get(
            f"/api/v1/me/datasets/{dataset.id}/metadata-properties", headers={API_KEY_HEADER_NAME: user.api_key}
        )

        assert response.status_code == 200

        response_body = response.json()
        assert [metadata_property["name"] for metadata_property in response_body["items"]] == [
            "allowed-property-01",
            "allowed-property-02",
        ]

    @pytest.mark.parametrize("role", [UserRole.admin, UserRole.annotator])
    async def test_list_current_user_dataset_metadata_properties_as_restricted_user_role_from_different_workspace(
        self, async_client: "AsyncClient", role: UserRole
    ):
        dataset = await DatasetFactory.create()
        workspace = await WorkspaceFactory.create()
        user = await UserFactory.create(workspaces=[workspace], role=role)

        response = await async_client.get(
            f"/api/v1/me/datasets/{dataset.id}/metadata-properties", headers={API_KEY_HEADER_NAME: user.api_key}
        )

        assert response.status_code == 403

    async def test_list_current_user_dataset_metadata_properties_with_nonexistent_dataset_id(
        self, async_client: "AsyncClient", owner_auth_header: dict
    ):
        await DatasetFactory.create()

        response = await async_client.get(
            f"/api/v1/me/datasets/{uuid4()}/metadata-properties", headers=owner_auth_header
        )

        assert response.status_code == 404
>>>>>>> 31a4d26b

    async def test_list_dataset_records(self, async_client: "AsyncClient", owner_auth_header: dict):
        dataset = await DatasetFactory.create()
        record_a = await RecordFactory.create(fields={"record_a": "value_a"}, dataset=dataset)
        record_b = await RecordFactory.create(
            fields={"record_b": "value_b"}, metadata_={"unit": "test"}, dataset=dataset
        )
        record_c = await RecordFactory.create(fields={"record_c": "value_c"}, dataset=dataset)

        other_dataset = await DatasetFactory.create()
        await RecordFactory.create_batch(size=2, dataset=other_dataset)

        response = await async_client.get(f"/api/v1/datasets/{dataset.id}/records", headers=owner_auth_header)

        assert response.status_code == 200
        assert response.json() == {
            "total": 3,
            "items": [
                {
                    "id": str(record_a.id),
                    "fields": {"record_a": "value_a"},
                    "metadata": None,
                    "external_id": record_a.external_id,
                    "inserted_at": record_a.inserted_at.isoformat(),
                    "updated_at": record_a.updated_at.isoformat(),
                },
                {
                    "id": str(record_b.id),
                    "fields": {"record_b": "value_b"},
                    "metadata": {"unit": "test"},
                    "external_id": record_b.external_id,
                    "inserted_at": record_b.inserted_at.isoformat(),
                    "updated_at": record_b.updated_at.isoformat(),
                },
                {
                    "id": str(record_c.id),
                    "fields": {"record_c": "value_c"},
                    "metadata": None,
                    "external_id": record_c.external_id,
                    "inserted_at": record_c.inserted_at.isoformat(),
                    "updated_at": record_c.updated_at.isoformat(),
                },
            ],
        }

    @pytest.mark.parametrize(
        "includes",
        [[RecordInclude.responses], [RecordInclude.suggestions], [RecordInclude.responses, RecordInclude.suggestions]],
    )
    async def test_list_dataset_records_with_include(
        self, async_client: "AsyncClient", owner: User, owner_auth_header: dict, includes: List[RecordInclude]
    ):
        workspace = await WorkspaceFactory.create()
        dataset, questions, records, responses, suggestions = await self.create_dataset_with_user_responses(
            owner, workspace
        )
        record_a, record_b, record_c = records
        response_a_user, response_b_user = responses[1], responses[3]
        suggestion_a, suggestion_b = suggestions

        other_dataset = await DatasetFactory.create()
        await RecordFactory.create_batch(size=2, dataset=other_dataset)

        expected = {
            "items": [
                {
                    "id": str(record_a.id),
                    "fields": {"input": "value_a"},
                    "metadata": None,
                    "external_id": record_a.external_id,
                    "inserted_at": record_a.inserted_at.isoformat(),
                    "updated_at": record_a.updated_at.isoformat(),
                },
                {
                    "id": str(record_b.id),
                    "fields": {"input": "value_b"},
                    "metadata": {"unit": "test"},
                    "external_id": record_b.external_id,
                    "inserted_at": record_b.inserted_at.isoformat(),
                    "updated_at": record_b.updated_at.isoformat(),
                },
                {
                    "id": str(record_c.id),
                    "fields": {"input": "value_c"},
                    "metadata": None,
                    "external_id": record_c.external_id,
                    "inserted_at": record_c.inserted_at.isoformat(),
                    "updated_at": record_c.updated_at.isoformat(),
                },
            ],
        }

        if RecordInclude.responses in includes:
            expected["items"][0]["responses"] = [
                {
                    "id": str(response_a_user.id),
                    "values": None,
                    "status": "discarded",
                    "user_id": str(owner.id),
                    "inserted_at": response_a_user.inserted_at.isoformat(),
                    "updated_at": response_a_user.updated_at.isoformat(),
                }
            ]
            expected["items"][1]["responses"] = [
                {
                    "id": str(response_b_user.id),
                    "values": {
                        "input_ok": {"value": "no"},
                        "output_ok": {"value": "no"},
                    },
                    "status": "submitted",
                    "user_id": str(owner.id),
                    "inserted_at": response_b_user.inserted_at.isoformat(),
                    "updated_at": response_b_user.updated_at.isoformat(),
                },
            ]
            expected["items"][2]["responses"] = []

        if RecordInclude.suggestions in includes:
            expected["items"][0]["suggestions"] = [
                {
                    "id": str(suggestion_a.id),
                    "value": "option-1",
                    "score": None,
                    "agent": None,
                    "type": None,
                    "question_id": str(questions[0].id),
                }
            ]
            expected["items"][1]["suggestions"] = [
                {
                    "id": str(suggestion_b.id),
                    "value": "option-2",
                    "score": 0.75,
                    "agent": "unit-test-agent",
                    "type": "model",
                    "question_id": str(questions[0].id),
                }
            ]
            expected["items"][2]["suggestions"] = []

        response = await async_client.get(
            f"/api/v1/datasets/{dataset.id}/records",
            params={"include": RecordInclude.responses.value},
            headers=owner_auth_header,
        )

        assert response.status_code == 200

    async def test_list_dataset_records_with_offset(self, async_client: "AsyncClient", owner_auth_header: dict):
        dataset = await DatasetFactory.create()
        await RecordFactory.create(fields={"record_a": "value_a"}, dataset=dataset)
        await RecordFactory.create(fields={"record_b": "value_b"}, dataset=dataset)
        record_c = await RecordFactory.create(fields={"record_c": "value_c"}, dataset=dataset)

        other_dataset = await DatasetFactory.create()
        await RecordFactory.create_batch(size=2, dataset=other_dataset)

        response = await async_client.get(
            f"/api/v1/datasets/{dataset.id}/records", headers=owner_auth_header, params={"offset": 2}
        )

        assert response.status_code == 200

        response_body = response.json()
        assert [item["id"] for item in response_body["items"]] == [str(record_c.id)]

    async def test_list_dataset_records_with_limit(self, async_client: "AsyncClient", owner_auth_header: dict):
        dataset = await DatasetFactory.create()
        record_a = await RecordFactory.create(fields={"record_a": "value_a"}, dataset=dataset)
        await RecordFactory.create(fields={"record_b": "value_b"}, dataset=dataset)
        await RecordFactory.create(fields={"record_c": "value_c"}, dataset=dataset)

        other_dataset = await DatasetFactory.create()
        await RecordFactory.create_batch(size=2, dataset=other_dataset)

        response = await async_client.get(
            f"/api/v1/datasets/{dataset.id}/records", headers=owner_auth_header, params={"limit": 1}
        )

        assert response.status_code == 200

        response_body = response.json()
        assert [item["id"] for item in response_body["items"]] == [str(record_a.id)]

    async def test_list_dataset_records_with_offset_and_limit(
        self, async_client: "AsyncClient", owner_auth_header: dict
    ):
        dataset = await DatasetFactory.create()
        await RecordFactory.create(fields={"record_a": "value_a"}, dataset=dataset)
        record_c = await RecordFactory.create(fields={"record_b": "value_b"}, dataset=dataset)
        await RecordFactory.create(fields={"record_c": "value_c"}, dataset=dataset)

        other_dataset = await DatasetFactory.create()
        await RecordFactory.create_batch(size=2, dataset=other_dataset)

        response = await async_client.get(
            f"/api/v1/datasets/{dataset.id}/records", headers=owner_auth_header, params={"offset": 1, "limit": 1}
        )

        assert response.status_code == 200

        response_body = response.json()
        assert [item["id"] for item in response_body["items"]] == [str(record_c.id)]

    # Helper function to create records with responses
    async def create_records_with_response(
        self,
        num_records: int,
        dataset: Dataset,
        user: User,
        response_status: ResponseStatus,
        response_values: Optional[dict] = None,
    ):
        for record in await RecordFactory.create_batch(size=num_records, dataset=dataset):
            await ResponseFactory.create(record=record, user=user, values=response_values, status=response_status)

    @pytest.mark.parametrize(
        ("property_config", "param_value", "expected_filter_class", "expected_filter_args"),
        [
            (
                {"name": "terms_prop", "settings": {"type": "terms"}},
                "value",
                TermsMetadataFilter,
                dict(values=["value"]),
            ),
            (
                {"name": "terms_prop", "settings": {"type": "terms"}},
                "value1,value2",
                TermsMetadataFilter,
                dict(values=["value1", "value2"]),
            ),
            (
                {"name": "integer_prop", "settings": {"type": "integer"}},
                '{"ge": 10, "le": 20}',
                IntegerMetadataFilter,
                dict(ge=10, le=20),
            ),
            (
                {"name": "integer_prop", "settings": {"type": "integer"}},
                '{"ge": 20}',
                IntegerMetadataFilter,
                dict(ge=20, high=None),
            ),
            (
                {"name": "integer_prop", "settings": {"type": "integer"}},
                '{"le": 20}',
                IntegerMetadataFilter,
                dict(ge=None, le=20),
            ),
            (
                {"name": "float_prop", "settings": {"type": "float"}},
                '{"ge": -1.30, "le": 23.23}',
                FloatMetadataFilter,
                dict(ge=-1.30, le=23.23),
            ),
            (
                {"name": "float_prop", "settings": {"type": "float"}},
                '{"ge": 23.23}',
                FloatMetadataFilter,
                dict(ge=23.23, high=None),
            ),
            (
                {"name": "float_prop", "settings": {"type": "float"}},
                '{"le": 11.32}',
                FloatMetadataFilter,
                dict(ge=None, le=11.32),
            ),
        ],
    )
    async def test_list_dataset_records_with_metadata_filter(
        self,
        async_client: "AsyncClient",
        mock_search_engine: SearchEngine,
        owner: User,
        owner_auth_header: dict,
        property_config: dict,
        param_value: str,
        expected_filter_class: Type[MetadataFilter],
        expected_filter_args: dict,
    ):
        workspace = await WorkspaceFactory.create()
        dataset, _, records, _, _ = await self.create_dataset_with_user_responses(owner, workspace)

        metadata_property = await MetadataPropertyFactory.create(
            name=property_config["name"],
            settings=property_config["settings"],
            dataset=dataset,
        )

        mock_search_engine.search.return_value = SearchResponses(
            total=2,
            items=[
                SearchResponseItem(record_id=records[0].id, score=14.2),
                SearchResponseItem(record_id=records[1].id, score=12.2),
            ],
        )

        query_params = {"metadata": [f"{metadata_property.name}:{param_value}"]}
        response = await async_client.get(
            f"/api/v1/datasets/{dataset.id}/records",
            params=query_params,
            headers=owner_auth_header,
        )
        assert response.status_code == 200

        response_json = response.json()
        assert response_json["total"] == 2

        mock_search_engine.search.assert_called_once_with(
            dataset=dataset,
            query=None,
            metadata_filters=[expected_filter_class(metadata_property=metadata_property, **expected_filter_args)],
            user_response_status_filter=None,
            offset=0,
            limit=LIST_DATASET_RECORDS_LIMIT_DEFAULT,
            sort_by=[SortBy(field=RecordSortField.inserted_at)],
        )

    @pytest.mark.parametrize(
        "response_status_filter", ["missing", "discarded", "submitted", "draft", ["submitted", "draft"]]
    )
    async def test_list_dataset_records_with_response_status_filter(
        self,
        async_client: "AsyncClient",
        owner: "User",
        owner_auth_header: dict,
        response_status_filter: Union[str, List[str]],
    ):
        num_responses_per_status = 10
        response_values = {"input_ok": {"value": "yes"}, "output_ok": {"value": "yes"}}

        dataset = await DatasetFactory.create()
        # missing responses
        await RecordFactory.create_batch(size=num_responses_per_status, dataset=dataset)
        # discarded responses
        await self.create_records_with_response(num_responses_per_status, dataset, owner, ResponseStatus.discarded)
        # submitted responses
        await self.create_records_with_response(
            num_responses_per_status, dataset, owner, ResponseStatus.submitted, response_values
        )
        # drafted responses
        await self.create_records_with_response(
            num_responses_per_status, dataset, owner, ResponseStatus.draft, response_values
        )

        other_dataset = await DatasetFactory.create()
        await RecordFactory.create_batch(size=2, dataset=other_dataset)

        response_status_filter = (
            [response_status_filter] if isinstance(response_status_filter, str) else response_status_filter
        )
        response_status_filter_url = [
            f"response_status={response_status}" for response_status in response_status_filter
        ]

        response = await async_client.get(
            f"/api/v1/datasets/{dataset.id}/records?{'&'.join(response_status_filter_url)}&include=responses",
            headers=owner_auth_header,
        )

        assert response.status_code == 200
        response_json = response.json()

        assert len(response_json["items"]) == (num_responses_per_status * len(response_status_filter))

        if "missing" in response_status_filter:
            assert (
                len([record for record in response_json["items"] if len(record["responses"]) == 0])
                >= num_responses_per_status
            )
        assert all(
            [
                record["responses"][0]["status"] in response_status_filter
                for record in response_json["items"]
                if len(record["responses"]) > 0
            ]
        )

    @pytest.mark.parametrize(
        "sorts",
        [
            [("inserted_at", None)],
            [("inserted_at", "asc")],
            [("inserted_at", "desc")],
            [("updated_at", None)],
            [("updated_at", "asc")],
            [("updated_at", "desc")],
            [("metadata.terms-metadata-property", None)],
            [("metadata.terms-metadata-property", "asc")],
            [("metadata.terms-metadata-property", "desc")],
            [("inserted_at", "asc"), ("updated_at", "desc")],
            [("inserted_at", "desc"), ("updated_at", "asc")],
            [("inserted_at", "asc"), ("metadata.terms-metadata-property", "desc")],
            [("inserted_at", "desc"), ("metadata.terms-metadata-property", "asc")],
            [("updated_at", "asc"), ("metadata.terms-metadata-property", "desc")],
            [("updated_at", "desc"), ("metadata.terms-metadata-property", "asc")],
            [("inserted_at", "asc"), ("updated_at", "desc"), ("metadata.terms-metadata-property", "asc")],
            [("inserted_at", "desc"), ("updated_at", "asc"), ("metadata.terms-metadata-property", "desc")],
            [("inserted_at", "asc"), ("updated_at", "asc"), ("metadata.terms-metadata-property", "desc")],
        ],
    )
    async def test_list_dataset_records_with_sort_by(
        self,
        async_client: "AsyncClient",
        mock_search_engine: SearchEngine,
        owner: "User",
        owner_auth_header: dict,
        sorts: List[Tuple[str, Union[str, None]]],
    ):
        workspace = await WorkspaceFactory.create()
        dataset, _, records, _, _ = await self.create_dataset_with_user_responses(owner, workspace)

        expected_sorts_by = []
        for field, order in sorts:
            if field not in ("inserted_at", "updated_at"):
                field = await TermsMetadataPropertyFactory.create(name=field.split(".")[-1], dataset=dataset)
            expected_sorts_by.append(SortBy(field=field, order=order or "asc"))

        mock_search_engine.search.return_value = SearchResponses(
            total=2,
            items=[
                SearchResponseItem(record_id=records[0].id, score=14.2),
                SearchResponseItem(record_id=records[1].id, score=12.2),
            ],
        )

        query_params = {
            "sort_by": [f"{field}:{order}" if order is not None else f"{field}:asc" for field, order in sorts]
        }

        response = await async_client.get(
            f"/api/v1/datasets/{dataset.id}/records",
            params=query_params,
            headers=owner_auth_header,
        )
        assert response.status_code == 200
        assert response.json()["total"] == 2

        mock_search_engine.search.assert_called_once_with(
            dataset=dataset,
            query=None,
            metadata_filters=[],
            user_response_status_filter=None,
            offset=0,
            limit=LIST_DATASET_RECORDS_LIMIT_DEFAULT,
            sort_by=expected_sorts_by,
        )

    async def test_list_dataset_records_with_sort_by_with_wrong_sort_order_value(
        self, async_client: "AsyncClient", owner_auth_header: dict
    ):
        dataset = await DatasetFactory.create()

        response = await async_client.get(
            f"/api/v1/datasets/{dataset.id}/records", params={"sort_by": "inserted_at:wrong"}, headers=owner_auth_header
        )
        assert response.status_code == 422
        assert response.json() == {
            "detail": "Provided sort order in 'sort_by' query param 'wrong' for field 'inserted_at' is not valid."
        }

    async def test_list_dataset_records_with_sort_by_with_non_existent_metadata_property(
        self, async_client: "AsyncClient", owner_auth_header: dict
    ):
        dataset = await DatasetFactory.create()

        response = await async_client.get(
            f"/api/v1/datasets/{dataset.id}/records",
            params={"sort_by": "metadata.i-do-not-exist:asc"},
            headers=owner_auth_header,
        )
        assert response.status_code == 422
        assert response.json() == {
            "detail": f"Provided metadata property in 'sort_by' query param 'i-do-not-exist' not found in dataset with '{dataset.id}'."
        }

    async def test_list_dataset_records_with_sort_by_with_invalid_field(
        self, async_client: "AsyncClient", owner: "User", owner_auth_header: dict
    ):
        workspace = await WorkspaceFactory.create()
        dataset, _, _, _, _ = await self.create_dataset_with_user_responses(owner, workspace)

        response = await async_client.get(
            f"/api/v1/datasets/{dataset.id}/records",
            params={"sort_by": "not-valid"},
            headers=owner_auth_header,
        )
        assert response.status_code == 422
        assert response.json() == {
            "detail": "Provided sort field in 'sort_by' query param 'not-valid' is not valid. It must be either 'inserted_at', 'updated_at' or `metadata.metadata-property-name`"
        }

    async def test_list_dataset_records_without_authentication(self, async_client: "AsyncClient"):
        dataset = await DatasetFactory.create()

        response = await async_client.get(f"/api/v1/datasets/{dataset.id}/records")

        assert response.status_code == 401

    async def test_list_dataset_records_as_admin(self, async_client: "AsyncClient"):
        workspace = await WorkspaceFactory.create()
        admin = await AdminFactory.create(workspaces=[workspace])
        dataset = await DatasetFactory.create(workspace=workspace)

        await RecordFactory.create(fields={"record_a": "value_a"}, dataset=dataset)
        await RecordFactory.create(fields={"record_b": "value_b"}, dataset=dataset)
        await RecordFactory.create(fields={"record_c": "value_c"}, dataset=dataset)

        other_dataset = await DatasetFactory.create()
        await RecordFactory.create_batch(size=2, dataset=other_dataset)

        response = await async_client.get(
            f"/api/v1/datasets/{dataset.id}/records", headers={API_KEY_HEADER_NAME: admin.api_key}
        )
        assert response.status_code == 200

    async def test_list_dataset_records_as_annotator(self, async_client: "AsyncClient"):
        workspace = await WorkspaceFactory.create()
        annotator = await AnnotatorFactory.create(workspaces=[workspace])
        dataset = await DatasetFactory.create(workspace=workspace)

        await RecordFactory.create(fields={"record_a": "value_a"}, dataset=dataset)
        await RecordFactory.create(fields={"record_b": "value_b"}, dataset=dataset)
        await RecordFactory.create(fields={"record_c": "value_c"}, dataset=dataset)

        other_dataset = await DatasetFactory.create()
        await RecordFactory.create_batch(size=2, dataset=other_dataset)

        response = await async_client.get(
            f"/api/v1/datasets/{dataset.id}/records", headers={API_KEY_HEADER_NAME: annotator.api_key}
        )
        assert response.status_code == 403

    async def create_dataset_with_user_responses(
        self, user: User, workspace: Workspace
    ) -> Tuple[Dataset, List[Question], List[Record], List[Response], List[Suggestion]]:
        dataset = await DatasetFactory.create(workspace=workspace)
        await TextFieldFactory.create(name="input", dataset=dataset)
        await TextFieldFactory.create(name="output", dataset=dataset)

        annotator = await AnnotatorFactory.create(workspaces=[dataset.workspace])

        questions = [
            await LabelSelectionQuestionFactory.create(dataset=dataset),
            await TextQuestionFactory.create(name="input_ok", dataset=dataset),
            await TextQuestionFactory.create(name="output_ok", dataset=dataset),
        ]

        records = [
            await RecordFactory.create(fields={"input": "input_a", "output": "output_a"}, dataset=dataset),
            await RecordFactory.create(
                fields={"input": "input_b", "output": "output_b"}, metadata_={"unit": "test"}, dataset=dataset
            ),
            await RecordFactory.create(fields={"input": "input_c", "output": "output_c"}, dataset=dataset),
        ]

        responses = [
            await ResponseFactory.create(
                values={
                    "input_ok": {"value": "yes"},
                    "output_ok": {"value": "yes"},
                },
                record=records[0],
                user=annotator,
            ),
            await ResponseFactory.create(status="discarded", record=records[0], user=user),
            await ResponseFactory.create(
                values={
                    "input_ok": {"value": "yes"},
                    "output_ok": {"value": "no"},
                },
                record=records[1],
                user=annotator,
            ),
            await ResponseFactory.create(
                values={
                    "input_ok": {"value": "no"},
                    "output_ok": {"value": "no"},
                },
                record=records[1],
                user=user,
            ),
            await ResponseFactory.create(
                values={
                    "input_ok": {"value": "yes"},
                    "output_ok": {"value": "yes"},
                },
                record=records[1],
            ),
        ]

        # Add some responses from other users
        await ResponseFactory.create_batch(10, record=records[0], status=ResponseStatus.submitted)

        suggestions = [
            await SuggestionFactory.create(record=records[0], question=questions[0], value="option-1"),
            await SuggestionFactory.create(
                record=records[1],
                question=questions[0],
                value="option-2",
                score=0.75,
                agent="unit-test-agent",
                type="model",
            ),
        ]

        return dataset, questions, records, responses, suggestions

    async def test_list_current_user_dataset_records(
        self, async_client: "AsyncClient", owner: User, owner_auth_header: dict
    ):
        workspace = await WorkspaceFactory.create()
        dataset, _, records, _, _ = await self.create_dataset_with_user_responses(owner, workspace)
        record_a, record_b, record_c = records

        other_dataset = await DatasetFactory.create()
        await RecordFactory.create_batch(size=2, dataset=other_dataset)

        response = await async_client.get(f"/api/v1/me/datasets/{dataset.id}/records", headers=owner_auth_header)

        assert response.status_code == 200
        assert response.json() == {
            "total": 3,
            "items": [
                {
                    "id": str(record_a.id),
                    "fields": {"input": "input_a", "output": "output_a"},
                    "metadata": None,
                    "external_id": record_a.external_id,
                    "inserted_at": record_a.inserted_at.isoformat(),
                    "updated_at": record_a.updated_at.isoformat(),
                },
                {
                    "id": str(record_b.id),
                    "fields": {"input": "input_b", "output": "output_b"},
                    "metadata": {"unit": "test"},
                    "external_id": record_b.external_id,
                    "inserted_at": record_b.inserted_at.isoformat(),
                    "updated_at": record_b.updated_at.isoformat(),
                },
                {
                    "id": str(record_c.id),
                    "fields": {"input": "input_c", "output": "output_c"},
                    "metadata": None,
                    "external_id": record_c.external_id,
                    "inserted_at": record_c.inserted_at.isoformat(),
                    "updated_at": record_c.updated_at.isoformat(),
                },
            ],
        }

    @pytest.mark.parametrize("role", [UserRole.annotator, UserRole.admin, UserRole.owner])
    @pytest.mark.parametrize(
        "includes",
        [[RecordInclude.responses], [RecordInclude.suggestions], [RecordInclude.responses, RecordInclude.suggestions]],
    )
    async def test_list_current_user_dataset_records_with_include(
        self, async_client: "AsyncClient", role: UserRole, includes: List[RecordInclude]
    ):
        workspace = await WorkspaceFactory.create()
        user = await UserFactory.create(workspaces=[workspace], role=role)
        dataset, questions, records, responses, suggestions = await self.create_dataset_with_user_responses(
            user, workspace
        )
        record_a, record_b, record_c = records
        response_a_user, response_b_user = responses[1], responses[3]
        suggestion_a, suggestion_b = suggestions

        other_dataset = await DatasetFactory.create()
        await RecordFactory.create_batch(size=2, dataset=other_dataset)

        params = [("include", include.value) for include in includes]
        response = await async_client.get(
            f"/api/v1/me/datasets/{dataset.id}/records", params=params, headers={API_KEY_HEADER_NAME: user.api_key}
        )

        expected = {
            "total": 3,
            "items": [
                {
                    "id": str(record_a.id),
                    "fields": {"input": "input_a", "output": "output_a"},
                    "metadata": None,
                    "external_id": record_a.external_id,
                    "inserted_at": record_a.inserted_at.isoformat(),
                    "updated_at": record_a.updated_at.isoformat(),
                },
                {
                    "id": str(record_b.id),
                    "fields": {"input": "input_b", "output": "output_b"},
                    "metadata": {"unit": "test"},
                    "external_id": record_b.external_id,
                    "inserted_at": record_b.inserted_at.isoformat(),
                    "updated_at": record_b.updated_at.isoformat(),
                },
                {
                    "id": str(record_c.id),
                    "fields": {"input": "input_c", "output": "output_c"},
                    "metadata": None,
                    "external_id": record_c.external_id,
                    "inserted_at": record_c.inserted_at.isoformat(),
                    "updated_at": record_c.updated_at.isoformat(),
                },
            ],
        }

        if RecordInclude.responses in includes:
            expected["items"][0]["responses"] = [
                {
                    "id": str(response_a_user.id),
                    "values": None,
                    "status": "discarded",
                    "user_id": str(user.id),
                    "inserted_at": response_a_user.inserted_at.isoformat(),
                    "updated_at": response_a_user.updated_at.isoformat(),
                }
            ]
            expected["items"][1]["responses"] = [
                {
                    "id": str(response_b_user.id),
                    "values": {
                        "input_ok": {"value": "no"},
                        "output_ok": {"value": "no"},
                    },
                    "status": "submitted",
                    "user_id": str(user.id),
                    "inserted_at": response_b_user.inserted_at.isoformat(),
                    "updated_at": response_b_user.updated_at.isoformat(),
                },
            ]
            expected["items"][2]["responses"] = []

        if RecordInclude.suggestions in includes:
            expected["items"][0]["suggestions"] = [
                {
                    "id": str(suggestion_a.id),
                    "value": "option-1",
                    "score": None,
                    "agent": None,
                    "type": None,
                    "question_id": str(questions[0].id),
                }
            ]
            expected["items"][1]["suggestions"] = [
                {
                    "id": str(suggestion_b.id),
                    "value": "option-2",
                    "score": 0.75,
                    "agent": "unit-test-agent",
                    "type": "model",
                    "question_id": str(questions[0].id),
                }
            ]
            expected["items"][2]["suggestions"] = []

        assert response.status_code == 200
        assert response.json() == expected

    async def test_list_current_user_dataset_records_with_offset(
        self, async_client: "AsyncClient", owner_auth_header: dict
    ):
        dataset = await DatasetFactory.create()
        await RecordFactory.create(fields={"record_a": "value_a"}, dataset=dataset)
        await RecordFactory.create(fields={"record_b": "value_b"}, dataset=dataset)
        record_c = await RecordFactory.create(fields={"record_c": "value_c"}, dataset=dataset)

        other_dataset = await DatasetFactory.create()
        await RecordFactory.create_batch(size=2, dataset=other_dataset)

        response = await async_client.get(
            f"/api/v1/me/datasets/{dataset.id}/records", headers=owner_auth_header, params={"offset": 2}
        )

        assert response.status_code == 200

        response_body = response.json()
        assert [item["id"] for item in response_body["items"]] == [str(record_c.id)]

    async def test_list_current_user_dataset_records_with_limit(
        self, async_client: "AsyncClient", owner_auth_header: dict
    ):
        dataset = await DatasetFactory.create()
        record_a = await RecordFactory.create(fields={"record_a": "value_a"}, dataset=dataset)
        await RecordFactory.create(fields={"record_b": "value_b"}, dataset=dataset)
        await RecordFactory.create(fields={"record_c": "value_c"}, dataset=dataset)

        other_dataset = await DatasetFactory.create()
        await RecordFactory.create_batch(size=2, dataset=other_dataset)

        response = await async_client.get(
            f"/api/v1/me/datasets/{dataset.id}/records", headers=owner_auth_header, params={"limit": 1}
        )

        assert response.status_code == 200

        response_body = response.json()
        assert [item["id"] for item in response_body["items"]] == [str(record_a.id)]

    async def test_list_current_user_dataset_records_with_offset_and_limit(
        self, async_client: "AsyncClient", owner_auth_header: dict
    ):
        dataset = await DatasetFactory.create()
        await RecordFactory.create(fields={"record_a": "value_a"}, dataset=dataset)
        record_c = await RecordFactory.create(fields={"record_b": "value_b"}, dataset=dataset)
        await RecordFactory.create(fields={"record_c": "value_c"}, dataset=dataset)

        other_dataset = await DatasetFactory.create()
        await RecordFactory.create_batch(size=2, dataset=other_dataset)

        response = await async_client.get(
            f"/api/v1/me/datasets/{dataset.id}/records", headers=owner_auth_header, params={"offset": 1, "limit": 1}
        )

        assert response.status_code == 200

        response_body = response.json()
        assert [item["id"] for item in response_body["items"]] == [str(record_c.id)]

    @pytest.mark.parametrize(
        ("property_config", "param_value", "expected_filter_class", "expected_filter_args"),
        [
            (
                {"name": "terms_prop", "settings": {"type": "terms"}},
                "value",
                TermsMetadataFilter,
                dict(values=["value"]),
            ),
            (
                {"name": "terms_prop", "settings": {"type": "terms"}},
                "value1,value2",
                TermsMetadataFilter,
                dict(values=["value1", "value2"]),
            ),
            (
                {"name": "integer_prop", "settings": {"type": "integer"}},
                '{"ge": 10, "le": 20}',
                IntegerMetadataFilter,
                dict(ge=10, le=20),
            ),
            (
                {"name": "integer_prop", "settings": {"type": "integer"}},
                '{"ge": 20}',
                IntegerMetadataFilter,
                dict(ge=20, le=None),
            ),
            (
                {"name": "integer_prop", "settings": {"type": "integer"}},
                '{"le": 20}',
                IntegerMetadataFilter,
                dict(ge=None, le=20),
            ),
            (
                {"name": "float_prop", "settings": {"type": "float"}},
                '{"ge": -1.30, "le": 23.23}',
                FloatMetadataFilter,
                dict(ge=-1.30, le=23.23),
            ),
            (
                {"name": "float_prop", "settings": {"type": "float"}},
                '{"ge": 23.23}',
                FloatMetadataFilter,
                dict(ge=23.23, le=None),
            ),
            (
                {"name": "float_prop", "settings": {"type": "float"}},
                '{"le": 11.32}',
                FloatMetadataFilter,
                dict(ge=None, le=11.32),
            ),
        ],
    )
    async def test_list_current_user_dataset_records_with_metadata_filter(
        self,
        async_client: "AsyncClient",
        mock_search_engine: SearchEngine,
        owner: User,
        owner_auth_header: dict,
        property_config: dict,
        param_value: str,
        expected_filter_class: Type[MetadataFilter],
        expected_filter_args: dict,
    ):
        workspace = await WorkspaceFactory.create()
        dataset, _, records, _, _ = await self.create_dataset_with_user_responses(owner, workspace)

        metadata_property = await MetadataPropertyFactory.create(
            name=property_config["name"],
            settings=property_config["settings"],
            dataset=dataset,
        )

        mock_search_engine.search.return_value = SearchResponses(
            total=2,
            items=[
                SearchResponseItem(record_id=records[0].id, score=14.2),
                SearchResponseItem(record_id=records[1].id, score=12.2),
            ],
        )

        query_params = {"metadata": [f"{metadata_property.name}:{param_value}"]}
        response = await async_client.get(
            f"/api/v1/me/datasets/{dataset.id}/records",
            params=query_params,
            headers=owner_auth_header,
        )
        assert response.status_code == 200

        response_json = response.json()
        assert response_json["total"] == 2

        mock_search_engine.search.assert_called_once_with(
            dataset=dataset,
            query=None,
            metadata_filters=[expected_filter_class(metadata_property=metadata_property, **expected_filter_args)],
            user_response_status_filter=None,
            offset=0,
            limit=LIST_DATASET_RECORDS_LIMIT_DEFAULT,
            sort_by=[SortBy(field=RecordSortField.inserted_at)],
        )

    @pytest.mark.parametrize("response_status_filter", ["missing", "discarded", "submitted", "draft"])
    async def test_list_current_user_dataset_records_with_response_status_filter(
        self, async_client: "AsyncClient", owner: "User", owner_auth_header: dict, response_status_filter: str
    ):
        num_responses_per_status = 10
        response_values = {"input_ok": {"value": "yes"}, "output_ok": {"value": "yes"}}

        dataset = await DatasetFactory.create()
        # missing responses
        await RecordFactory.create_batch(size=num_responses_per_status, dataset=dataset)
        # discarded responses
        await self.create_records_with_response(num_responses_per_status, dataset, owner, ResponseStatus.discarded)
        # submitted responses
        await self.create_records_with_response(
            num_responses_per_status, dataset, owner, ResponseStatus.submitted, response_values
        )
        # drafted responses
        await self.create_records_with_response(
            num_responses_per_status, dataset, owner, ResponseStatus.draft, response_values
        )

        other_dataset = await DatasetFactory.create()
        await RecordFactory.create_batch(size=2, dataset=other_dataset)

        response = await async_client.get(
            f"/api/v1/me/datasets/{dataset.id}/records?response_status={response_status_filter}&include=responses",
            headers=owner_auth_header,
        )

        assert response.status_code == 200
        response_json = response.json()

        assert len(response_json["items"]) == num_responses_per_status

        if response_status_filter == "missing":
            assert all([len(record["responses"]) == 0 for record in response_json["items"]])
        else:
            assert all(
                [record["responses"][0]["status"] == response_status_filter for record in response_json["items"]]
            )

    @pytest.mark.parametrize(
        "sorts",
        [
            [("inserted_at", None)],
            [("inserted_at", "asc")],
            [("inserted_at", "desc")],
            [("updated_at", None)],
            [("updated_at", "asc")],
            [("updated_at", "desc")],
            [("metadata.terms-metadata-property", None)],
            [("metadata.terms-metadata-property", "asc")],
            [("metadata.terms-metadata-property", "desc")],
            [("inserted_at", "asc"), ("updated_at", "desc")],
            [("inserted_at", "desc"), ("updated_at", "asc")],
            [("inserted_at", "asc"), ("metadata.terms-metadata-property", "desc")],
            [("inserted_at", "desc"), ("metadata.terms-metadata-property", "asc")],
            [("updated_at", "asc"), ("metadata.terms-metadata-property", "desc")],
            [("updated_at", "desc"), ("metadata.terms-metadata-property", "asc")],
            [("inserted_at", "asc"), ("updated_at", "desc"), ("metadata.terms-metadata-property", "asc")],
            [("inserted_at", "desc"), ("updated_at", "asc"), ("metadata.terms-metadata-property", "desc")],
            [("inserted_at", "asc"), ("updated_at", "asc"), ("metadata.terms-metadata-property", "desc")],
        ],
    )
    async def test_list_current_user_dataset_records_with_sort_by(
        self,
        async_client: "AsyncClient",
        mock_search_engine: SearchEngine,
        owner: "User",
        owner_auth_header: dict,
        sorts: List[Tuple[str, Union[str, None]]],
    ):
        workspace = await WorkspaceFactory.create()
        dataset, _, records, _, _ = await self.create_dataset_with_user_responses(owner, workspace)

        expected_sorts_by = []
        for field, order in sorts:
            if field not in ("inserted_at", "updated_at"):
                field = await TermsMetadataPropertyFactory.create(name=field.split(".")[-1], dataset=dataset)
            expected_sorts_by.append(SortBy(field=field, order=order or "asc"))

        mock_search_engine.search.return_value = SearchResponses(
            total=2,
            items=[
                SearchResponseItem(record_id=records[0].id, score=14.2),
                SearchResponseItem(record_id=records[1].id, score=12.2),
            ],
        )

        query_params = {
            "sort_by": [f"{field}:{order}" if order is not None else f"{field}:asc" for field, order in sorts]
        }

        response = await async_client.get(
            f"/api/v1/me/datasets/{dataset.id}/records",
            params=query_params,
            headers=owner_auth_header,
        )
        assert response.status_code == 200
        assert response.json()["total"] == 2

        mock_search_engine.search.assert_called_once_with(
            dataset=dataset,
            query=None,
            metadata_filters=[],
            user_response_status_filter=None,
            offset=0,
            limit=LIST_DATASET_RECORDS_LIMIT_DEFAULT,
            sort_by=expected_sorts_by,
        )

    async def test_list_current_user_dataset_records_with_sort_by_with_wrong_sort_order_value(
        self, async_client: "AsyncClient", owner_auth_header: dict
    ):
        dataset = await DatasetFactory.create()

        response = await async_client.get(
            f"/api/v1/me/datasets/{dataset.id}/records",
            params={"sort_by": "inserted_at:wrong"},
            headers=owner_auth_header,
        )
        assert response.status_code == 422
        assert response.json() == {
            "detail": "Provided sort order in 'sort_by' query param 'wrong' for field 'inserted_at' is not valid."
        }

    async def test_list_current_user_dataset_records_with_sort_by_with_non_existent_metadata_property(
        self, async_client: "AsyncClient", owner_auth_header: dict
    ):
        dataset = await DatasetFactory.create()

        response = await async_client.get(
            f"/api/v1/me/datasets/{dataset.id}/records",
            params={"sort_by": "metadata.i-do-not-exist:asc"},
            headers=owner_auth_header,
        )
        assert response.status_code == 422
        assert response.json() == {
            "detail": f"Provided metadata property in 'sort_by' query param 'i-do-not-exist' not found in dataset with '{dataset.id}'."
        }

    async def test_list_current_user_dataset_records_with_sort_by_with_invalid_field(
        self, async_client: "AsyncClient", owner: "User", owner_auth_header: dict
    ):
        workspace = await WorkspaceFactory.create()
        dataset, _, _, _, _ = await self.create_dataset_with_user_responses(owner, workspace)

        response = await async_client.get(
            f"/api/v1/me/datasets/{dataset.id}/records",
            params={"sort_by": "not-valid"},
            headers=owner_auth_header,
        )
        assert response.status_code == 422
        assert response.json() == {
            "detail": "Provided sort field in 'sort_by' query param 'not-valid' is not valid. It must be either 'inserted_at', 'updated_at' or `metadata.metadata-property-name`"
        }

    async def test_list_current_user_dataset_records_without_authentication(self, async_client: "AsyncClient"):
        dataset = await DatasetFactory.create()

        response = await async_client.get(f"/api/v1/me/datasets/{dataset.id}/records")

        assert response.status_code == 401

    @pytest.mark.parametrize("role", [UserRole.admin, UserRole.annotator])
    async def test_list_current_user_dataset_records_as_restricted_user(
        self, async_client: "AsyncClient", role: UserRole
    ):
        workspace = await WorkspaceFactory.create()
        user = await UserFactory.create(workspaces=[workspace], role=role)
        dataset = await DatasetFactory.create(workspace=workspace)
        record_a = await RecordFactory.create(fields={"record_a": "value_a"}, dataset=dataset)
        record_b = await RecordFactory.create(
            fields={"record_b": "value_b"}, metadata_={"unit": "test"}, dataset=dataset
        )
        record_c = await RecordFactory.create(fields={"record_c": "value_c"}, dataset=dataset)
        expected_records = [record_a, record_b, record_c]

        other_dataset = await DatasetFactory.create()
        await RecordFactory.create_batch(size=2, dataset=other_dataset)

        response = await async_client.get(
            f"/api/v1/me/datasets/{dataset.id}/records", headers={API_KEY_HEADER_NAME: user.api_key}
        )

        assert response.status_code == 200

        response_items = response.json()["items"]

        for expected_record in expected_records:
            found_items = [item for item in response_items if item["id"] == str(expected_record.id)]
            assert found_items, expected_record

            assert found_items[0] == {
                "id": str(expected_record.id),
                "fields": expected_record.fields,
                "metadata": expected_record.metadata_,
                "external_id": expected_record.external_id,
                "inserted_at": expected_record.inserted_at.isoformat(),
                "updated_at": expected_record.updated_at.isoformat(),
            }

    @pytest.mark.parametrize("role", [UserRole.annotator, UserRole.admin])
    async def test_list_current_user_dataset_records_as_restricted_user_from_different_workspace(
        self, async_client: "AsyncClient", role: UserRole
    ):
        dataset = await DatasetFactory.create()
        workspace = await WorkspaceFactory.create()
        user = await UserFactory.create(workspaces=[workspace], role=role)

        response = await async_client.get(
            f"/api/v1/me/datasets/{dataset.id}/records", headers={API_KEY_HEADER_NAME: user.api_key}
        )

        assert response.status_code == 403

    async def test_list_current_user_dataset_records_with_nonexistent_dataset_id(
        self, async_client: "AsyncClient", owner_auth_header: dict
    ):
        await DatasetFactory.create()

        response = await async_client.get(f"/api/v1/me/datasets/{uuid4()}/records", headers=owner_auth_header)

        assert response.status_code == 404

    async def test_get_dataset(self, async_client: "AsyncClient", owner_auth_header: dict):
        dataset = await DatasetFactory.create(name="dataset")

        response = await async_client.get(f"/api/v1/datasets/{dataset.id}", headers=owner_auth_header)

        assert response.status_code == 200
        assert response.json() == {
            "id": str(dataset.id),
            "name": "dataset",
            "guidelines": None,
            "allow_extra_metadata": True,
            "status": "draft",
            "workspace_id": str(dataset.workspace_id),
            "inserted_at": dataset.inserted_at.isoformat(),
            "updated_at": dataset.updated_at.isoformat(),
        }

    async def test_get_dataset_without_authentication(self, async_client: "AsyncClient"):
        dataset = await DatasetFactory.create()

        response = await async_client.get(f"/api/v1/datasets/{dataset.id}")

        assert response.status_code == 401

    @pytest.mark.parametrize("role", [UserRole.annotator, UserRole.admin])
    async def test_get_dataset_as_restricted_user(self, async_client: "AsyncClient", role: UserRole):
        dataset = await DatasetFactory.create(name="dataset")
        user = await UserFactory.create(workspaces=[dataset.workspace], role=role)

        response = await async_client.get(f"/api/v1/datasets/{dataset.id}", headers={API_KEY_HEADER_NAME: user.api_key})

        assert response.status_code == 200
        assert response.json()["name"] == "dataset"

    @pytest.mark.parametrize("role", [UserRole.annotator, UserRole.admin])
    async def test_get_dataset_as_restricted_user_from_different_workspace(
        self, async_client: "AsyncClient", role: UserRole
    ):
        dataset = await DatasetFactory.create()
        workspace = await WorkspaceFactory.create()
        user = await UserFactory.create(workspaces=[workspace], role=role)

        response = await async_client.get(f"/api/v1/datasets/{dataset.id}", headers={API_KEY_HEADER_NAME: user.api_key})

        assert response.status_code == 403

    async def test_get_dataset_with_nonexistent_dataset_id(self, async_client: "AsyncClient", owner_auth_header: dict):
        await DatasetFactory.create()

        response = await async_client.get(f"/api/v1/datasets/{uuid4()}", headers=owner_auth_header)

        assert response.status_code == 404

    async def test_get_current_user_dataset_metrics(
        self, async_client: "AsyncClient", owner: User, owner_auth_header: dict
    ):
        dataset = await DatasetFactory.create()
        record_a = await RecordFactory.create(dataset=dataset)
        record_b = await RecordFactory.create(dataset=dataset)
        record_c = await RecordFactory.create(dataset=dataset)
        record_d = await RecordFactory.create(dataset=dataset)
        await RecordFactory.create_batch(3, dataset=dataset)
        await ResponseFactory.create(record=record_a, user=owner)
        await ResponseFactory.create(record=record_b, user=owner, status=ResponseStatus.discarded)
        await ResponseFactory.create(record=record_c, user=owner, status=ResponseStatus.discarded)
        await ResponseFactory.create(record=record_d, user=owner, status=ResponseStatus.draft)

        other_dataset = await DatasetFactory.create()
        other_record_a = await RecordFactory.create(dataset=other_dataset)
        other_record_b = await RecordFactory.create(dataset=other_dataset)
        other_record_c = await RecordFactory.create(dataset=other_dataset)
        await RecordFactory.create_batch(2, dataset=other_dataset)
        await ResponseFactory.create(record=other_record_a, user=owner)
        await ResponseFactory.create(record=other_record_b)
        await ResponseFactory.create(record=other_record_c, status=ResponseStatus.discarded)

        response = await async_client.get(f"/api/v1/me/datasets/{dataset.id}/metrics", headers=owner_auth_header)

        assert response.status_code == 200
        assert response.json() == {
            "records": {
                "count": 7,
            },
            "responses": {
                "count": 4,
                "submitted": 1,
                "discarded": 2,
                "draft": 1,
            },
        }

    async def test_get_current_user_dataset_metrics_without_authentication(self, async_client: "AsyncClient"):
        dataset = await DatasetFactory.create()

        response = await async_client.get(f"/api/v1/me/datasets/{dataset.id}/metrics")

        assert response.status_code == 401

    @pytest.mark.parametrize("role", [UserRole.annotator, UserRole.admin])
    async def test_get_current_user_dataset_metrics_as_annotator(self, async_client: "AsyncClient", role: UserRole):
        dataset = await DatasetFactory.create()
        user = await AnnotatorFactory.create(workspaces=[dataset.workspace], role=role)
        record_a = await RecordFactory.create(dataset=dataset)
        record_b = await RecordFactory.create(dataset=dataset)
        record_c = await RecordFactory.create(dataset=dataset)
        record_d = await RecordFactory.create(dataset=dataset)
        await RecordFactory.create_batch(2, dataset=dataset)
        await ResponseFactory.create(record=record_a, user=user)
        await ResponseFactory.create(record=record_b, user=user)
        await ResponseFactory.create(record=record_c, user=user, status=ResponseStatus.discarded)
        await ResponseFactory.create(record=record_d, user=user, status=ResponseStatus.draft)

        other_dataset = await DatasetFactory.create()
        other_record_a = await RecordFactory.create(dataset=other_dataset)
        other_record_b = await RecordFactory.create(dataset=other_dataset)
        other_record_c = await RecordFactory.create(dataset=other_dataset)
        await RecordFactory.create_batch(3, dataset=other_dataset)
        await ResponseFactory.create(record=other_record_a, user=user)
        await ResponseFactory.create(record=other_record_b)
        await ResponseFactory.create(record=other_record_c, status=ResponseStatus.discarded)

        response = await async_client.get(
            f"/api/v1/me/datasets/{dataset.id}/metrics", headers={API_KEY_HEADER_NAME: user.api_key}
        )

        assert response.status_code == 200
        assert response.json() == {
            "records": {"count": 6},
            "responses": {"count": 4, "submitted": 2, "discarded": 1, "draft": 1},
        }

    @pytest.mark.parametrize("role", [UserRole.annotator, UserRole.admin])
    async def test_get_current_user_dataset_metrics_restricted_user_from_different_workspace(
        self, async_client: "AsyncClient", role: UserRole
    ):
        dataset = await DatasetFactory.create()
        workspace = await WorkspaceFactory.create()
        user = await UserFactory.create(workspaces=[workspace], role=role)

        response = await async_client.get(
            f"/api/v1/me/datasets/{dataset.id}/metrics", headers={API_KEY_HEADER_NAME: user.api_key}
        )

        assert response.status_code == 403

    async def test_get_current_user_dataset_metrics_with_nonexistent_dataset_id(
        self, async_client: "AsyncClient", owner_auth_header: dict
    ):
        await DatasetFactory.create()

        response = await async_client.get(f"/api/v1/me/datasets/{uuid4()}/metrics", headers=owner_auth_header)

        assert response.status_code == 404

    async def test_create_dataset(self, async_client: "AsyncClient", db: "AsyncSession", owner_auth_header: dict):
        workspace = await WorkspaceFactory.create()
        dataset_json = {
            "name": "name",
            "guidelines": "guidelines",
            "allow_extra_metadata": False,
            "workspace_id": str(workspace.id),
        }

        response = await async_client.post("/api/v1/datasets", headers=owner_auth_header, json=dataset_json)

        assert response.status_code == 201
        assert (await db.execute(select(func.count(Dataset.id)))).scalar() == 1

        await db.refresh(workspace)

        response_body = response.json()
        assert (await db.execute(select(func.count(Dataset.id)))).scalar() == 1
        assert response_body == {
            "id": str(UUID(response_body["id"])),
            "name": "name",
            "guidelines": "guidelines",
            "allow_extra_metadata": False,
            "status": "draft",
            "workspace_id": str(workspace.id),
            "inserted_at": datetime.fromisoformat(response_body["inserted_at"]).isoformat(),
            "updated_at": datetime.fromisoformat(response_body["updated_at"]).isoformat(),
        }

    async def test_create_dataset_with_invalid_length_guidelines(
        self, async_client: "AsyncClient", db: "AsyncSession", owner_auth_header: dict
    ):
        workspace = await WorkspaceFactory.create()
        dataset_json = {
            "name": "name",
            "guidelines": "a" * (DATASET_GUIDELINES_MAX_LENGTH + 1),
            "workspace_id": str(workspace.id),
        }

        response = await async_client.post("/api/v1/datasets", headers=owner_auth_header, json=dataset_json)

        assert response.status_code == 422
        assert (await db.execute(select(func.count(Dataset.id)))).scalar() == 0

    @pytest.mark.parametrize(
        "dataset_json",
        [
            {"name": ""},
            {"name": "123$abc"},
            {"name": "unit@test"},
            {"name": "-test-dataset"},
            {"name": "_test-dataset"},
            {"name": "a" * (DATASET_NAME_MAX_LENGTH + 1)},
            {"name": "test-dataset", "guidelines": ""},
            {"name": "test-dataset", "guidelines": "a" * (DATASET_GUIDELINES_MAX_LENGTH + 1)},
        ],
    )
    async def test_create_dataset_with_invalid_settings(
        self, async_client: "AsyncClient", db: "AsyncSession", owner_auth_header: dict, dataset_json: dict
    ):
        workspace = await WorkspaceFactory.create()
        dataset_json.update({"workspace_id": str(workspace.id)})

        response = await async_client.post("/api/v1/datasets", headers=owner_auth_header, json=dataset_json)

        assert response.status_code == 422
        assert (await db.execute(select(func.count(Dataset.id)))).scalar() == 0

    async def test_create_dataset_without_authentication(self, async_client: "AsyncClient", db: "AsyncSession"):
        workspace = await WorkspaceFactory.create()
        dataset_json = {"name": "name", "workspace_id": str(workspace.id)}

        response = await async_client.post("/api/v1/datasets", json=dataset_json)

        assert response.status_code == 401
        assert (await db.execute(select(func.count(Dataset.id)))).scalar() == 0

    async def test_create_dataset_as_admin(self, async_client: "AsyncClient", db: "AsyncSession"):
        workspace = await WorkspaceFactory.create()
        admin = await AdminFactory.create(workspaces=[workspace])

        dataset_json = {"name": "name", "workspace_id": str(workspace.id)}
        response = await async_client.post(
            "/api/v1/datasets", headers={API_KEY_HEADER_NAME: admin.api_key}, json=dataset_json
        )

        assert response.status_code == 201
        assert (await db.execute(select(func.count(Dataset.id)))).scalar() == 1

    async def test_create_dataset_as_annotator(self, async_client: "AsyncClient", db: "AsyncSession"):
        annotator = await AnnotatorFactory.create()
        workspace = await WorkspaceFactory.create()
        dataset_json = {"name": "name", "workspace_id": str(workspace.id)}

        response = await async_client.post(
            "/api/v1/datasets", headers={API_KEY_HEADER_NAME: annotator.api_key}, json=dataset_json
        )

        assert response.status_code == 403
        assert (await db.execute(select(func.count(Dataset.id)))).scalar() == 0

    async def test_create_dataset_with_existent_name(
        self, async_client: "AsyncClient", db: "AsyncSession", owner_auth_header: dict
    ):
        dataset = await DatasetFactory.create(name="name")
        dataset_json = {"name": "name", "workspace_id": str(dataset.workspace_id)}

        response = await async_client.post("/api/v1/datasets", headers=owner_auth_header, json=dataset_json)

        assert response.status_code == 409
        assert (await db.execute(select(func.count(Dataset.id)))).scalar() == 1

    async def test_create_dataset_with_nonexistent_workspace_id(
        self, async_client: "AsyncClient", db: "AsyncSession", owner_auth_header: dict
    ):
        dataset_json = {"name": "name", "workspace_id": str(uuid4())}

        response = await async_client.post("/api/v1/datasets", headers=owner_auth_header, json=dataset_json)

        assert response.status_code == 422
        assert (await db.execute(select(func.count(Dataset.id)))).scalar() == 0

    @pytest.mark.parametrize(
        ("settings", "expected_settings"),
        [
            ({"type": "text"}, {"type": "text", "use_markdown": False}),
            ({"type": "text", "discarded": "value"}, {"type": "text", "use_markdown": False}),
            ({"type": "text", "use_markdown": False}, {"type": "text", "use_markdown": False}),
        ],
    )
    async def test_create_dataset_field(
        self,
        async_client: "AsyncClient",
        db: "AsyncSession",
        owner_auth_header: dict,
        settings: dict,
        expected_settings: dict,
    ):
        dataset = await DatasetFactory.create()
        field_json = {"name": "name", "title": "title", "settings": settings}

        response = await async_client.post(
            f"/api/v1/datasets/{dataset.id}/fields", headers=owner_auth_header, json=field_json
        )

        assert response.status_code == 201
        assert (await db.execute(select(func.count(Field.id)))).scalar() == 1

        response_body = response.json()
        assert await db.get(Field, UUID(response_body["id"]))
        assert response_body == {
            "id": str(UUID(response_body["id"])),
            "name": "name",
            "title": "title",
            "required": False,
            "settings": expected_settings,
            "inserted_at": datetime.fromisoformat(response_body["inserted_at"]).isoformat(),
            "updated_at": datetime.fromisoformat(response_body["updated_at"]).isoformat(),
        }

    async def test_create_dataset_field_without_authentication(self, async_client: "AsyncClient", db: "AsyncSession"):
        dataset = await DatasetFactory.create()
        field_json = {
            "name": "name",
            "title": "title",
            "settings": {"type": "text"},
        }

        response = await async_client.post(f"/api/v1/datasets/{dataset.id}/fields", json=field_json)

        assert response.status_code == 401
        assert (await db.execute(select(func.count(Field.id)))).scalar() == 0

    async def test_create_dataset_field_as_admin(self, async_client: "AsyncClient", db: "AsyncSession"):
        workspace = await WorkspaceFactory.create()
        admin = await AdminFactory.create(workspaces=[workspace])
        dataset = await DatasetFactory.create(workspace=workspace)
        field_json = {
            "name": "name",
            "title": "title",
            "settings": {"type": "text"},
        }

        response = await async_client.post(
            f"/api/v1/datasets/{dataset.id}/fields",
            headers={API_KEY_HEADER_NAME: admin.api_key},
            json=field_json,
        )

        assert response.status_code == 201
        assert (await db.execute(select(func.count(Field.id)))).scalar() == 1

    async def test_create_dataset_field_as_annotator(self, async_client: "AsyncClient", db: "AsyncSession"):
        annotator = await AnnotatorFactory.create()
        dataset = await DatasetFactory.create()
        field_json = {
            "name": "name",
            "title": "title",
            "settings": {"type": "text"},
        }

        response = await async_client.post(
            f"/api/v1/datasets/{dataset.id}/fields",
            headers={API_KEY_HEADER_NAME: annotator.api_key},
            json=field_json,
        )

        assert response.status_code == 403
        assert (await db.execute(select(func.count(Field.id)))).scalar() == 0

    @pytest.mark.parametrize("invalid_name", ["", " ", "  ", "-", "--", "_", "__", "A", "AA", "invalid_nAmE"])
    async def test_create_dataset_field_with_invalid_name(
        self, async_client: "AsyncClient", db: "AsyncSession", owner_auth_header: dict, invalid_name: str
    ):
        dataset = await DatasetFactory.create()
        field_json = {
            "name": invalid_name,
            "title": "title",
            "settings": {"type": "text"},
        }

        response = await async_client.post(
            f"/api/v1/datasets/{dataset.id}/fields", headers=owner_auth_header, json=field_json
        )

        assert response.status_code == 422
        assert (await db.execute(select(func.count(Field.id)))).scalar() == 0

    async def test_create_dataset_field_with_invalid_max_length_name(
        self, async_client: "AsyncClient", db: "AsyncSession", owner_auth_header: dict
    ):
        dataset = await DatasetFactory.create()
        field_json = {
            "name": "a" * (FIELD_CREATE_NAME_MAX_LENGTH + 1),
            "title": "title",
            "settings": {"type": "text"},
        }

        response = await async_client.post(
            f"/api/v1/datasets/{dataset.id}/fields", headers=owner_auth_header, json=field_json
        )

        assert response.status_code == 422
        # assert db.query(Field).count() == 0
        assert (await db.execute(select(func.count(Field.id)))).scalar() == 0

    async def test_create_dataset_field_with_invalid_max_length_title(
        self, async_client: "AsyncClient", db: "AsyncSession", owner_auth_header: dict
    ):
        dataset = await DatasetFactory.create()
        field_json = {
            "name": "name",
            "title": "a" * (FIELD_CREATE_TITLE_MAX_LENGTH + 1),
            "settings": {"type": "text"},
        }

        response = await async_client.post(
            f"/api/v1/datasets/{dataset.id}/fields", headers=owner_auth_header, json=field_json
        )

        assert response.status_code == 422
        assert (await db.execute(select(func.count(Field.id)))).scalar() == 0

    @pytest.mark.parametrize(
        "settings",
        [
            {},
            None,
            {"type": "wrong-type"},
            {"type": "text", "use_markdown": None},
            {"type": "rating", "options": None},
            {"type": "rating", "options": []},
        ],
    )
    async def test_create_dataset_field_with_invalid_settings(
        self, async_client: "AsyncClient", db: "AsyncSession", owner_auth_header: dict, settings: dict
    ):
        dataset = await DatasetFactory.create()
        field_json = {
            "name": "name",
            "title": "Title",
            "settings": settings,
        }

        response = await async_client.post(
            f"/api/v1/datasets/{dataset.id}/fields", headers=owner_auth_header, json=field_json
        )

        assert response.status_code == 422
        assert (await db.execute(select(func.count(Field.id)))).scalar() == 0

    async def test_create_dataset_field_with_existent_name(
        self, async_client: "AsyncClient", db: "AsyncSession", owner_auth_header: dict
    ):
        field = await FieldFactory.create(name="name")
        field_json = {
            "name": "name",
            "title": "title",
            "settings": {"type": "text"},
        }

        response = await async_client.post(
            f"/api/v1/datasets/{field.dataset.id}/fields", headers=owner_auth_header, json=field_json
        )

        assert response.status_code == 409
        assert (await db.execute(select(func.count(Field.id)))).scalar() == 1

    async def test_create_dataset_field_with_published_dataset(
        self, async_client: "AsyncClient", db: "AsyncSession", owner_auth_header: dict
    ):
        dataset = await DatasetFactory.create(status=DatasetStatus.ready)
        field_json = {
            "name": "name",
            "title": "title",
            "settings": {"type": "text"},
        }

        response = await async_client.post(
            f"/api/v1/datasets/{dataset.id}/fields", headers=owner_auth_header, json=field_json
        )

        assert response.status_code == 422
        assert response.json() == {"detail": "Field cannot be created for a published dataset"}
        assert (await db.execute(select(func.count(Field.id)))).scalar() == 0

    async def test_create_dataset_field_with_nonexistent_dataset_id(
        self, async_client: "AsyncClient", db: "AsyncSession", owner_auth_header: dict
    ):
        await DatasetFactory.create()
        field_json = {
            "name": "text",
            "title": "Text",
            "settings": {"type": "text"},
        }

        response = await async_client.post(
            f"/api/v1/datasets/{uuid4()}/fields", headers=owner_auth_header, json=field_json
        )

        assert response.status_code == 404
        assert (await db.execute(select(func.count(Field.id)))).scalar() == 0

    @pytest.mark.parametrize(
        ("settings", "expected_settings"),
        [
            ({"type": "text"}, {"type": "text", "use_markdown": False}),
            ({"type": "text", "use_markdown": True}, {"type": "text", "use_markdown": True}),
            ({"type": "text", "use_markdown": False}, {"type": "text", "use_markdown": False}),
            (
                {
                    "type": "rating",
                    "options": [{"value": 1}, {"value": 2}, {"value": 3}, {"value": 4}, {"value": 5}],
                },
                {
                    "type": "rating",
                    "options": [{"value": 1}, {"value": 2}, {"value": 3}, {"value": 4}, {"value": 5}],
                },
            ),
            (
                {
                    "type": "label_selection",
                    "options": [
                        {"value": "positive", "text": "Positive", "description": "Text with a positive sentiment"},
                        {"value": "negative", "text": "Negative", "description": "Text with a negative sentiment"},
                        {"value": "neutral", "text": "Neutral", "description": "Text with a neutral sentiment"},
                    ],
                },
                {
                    "type": "label_selection",
                    "options": [
                        {"value": "positive", "text": "Positive", "description": "Text with a positive sentiment"},
                        {"value": "negative", "text": "Negative", "description": "Text with a negative sentiment"},
                        {"value": "neutral", "text": "Neutral", "description": "Text with a neutral sentiment"},
                    ],
                    "visible_options": None,
                },
            ),
            (
                {
                    "type": "label_selection",
                    "options": [
                        {"value": "positive", "text": "Positive"},
                        {"value": "negative", "text": "Negative"},
                        {"value": "neutral", "text": "Neutral"},
                    ],
                    "visible_options": 3,
                },
                {
                    "type": "label_selection",
                    "options": [
                        {"value": "positive", "text": "Positive", "description": None},
                        {"value": "negative", "text": "Negative", "description": None},
                        {"value": "neutral", "text": "Neutral", "description": None},
                    ],
                    "visible_options": 3,
                },
            ),
            (
                {
                    "type": "ranking",
                    "options": [
                        {"value": "completion-a", "text": "Completion A", "description": "Completion A is the best"},
                        {"value": "completion-b", "text": "Completion B", "description": "Completion B is the best"},
                        {"value": "completion-c", "text": "Completion C", "description": "Completion C is the best"},
                        {"value": "completion-d", "text": "Completion D", "description": "Completion D is the best"},
                    ],
                },
                {
                    "type": "ranking",
                    "options": [
                        {"value": "completion-a", "text": "Completion A", "description": "Completion A is the best"},
                        {"value": "completion-b", "text": "Completion B", "description": "Completion B is the best"},
                        {"value": "completion-c", "text": "Completion C", "description": "Completion C is the best"},
                        {"value": "completion-d", "text": "Completion D", "description": "Completion D is the best"},
                    ],
                },
            ),
            (
                {
                    "type": "ranking",
                    "options": [
                        {"value": "completion-a", "text": "Completion A", "description": None},
                        {"value": "completion-b", "text": "Completion b", "description": None},
                        {"value": "completion-c", "text": "Completion C", "description": None},
                        {"value": "completion-d", "text": "Completion D", "description": None},
                    ],
                },
                {
                    "type": "ranking",
                    "options": [
                        {"value": "completion-a", "text": "Completion A", "description": None},
                        {"value": "completion-b", "text": "Completion b", "description": None},
                        {"value": "completion-c", "text": "Completion C", "description": None},
                        {"value": "completion-d", "text": "Completion D", "description": None},
                    ],
                },
            ),
        ],
    )
    async def test_create_dataset_question(
        self,
        async_client: "AsyncClient",
        db: "AsyncSession",
        owner_auth_header: dict,
        settings: dict,
        expected_settings: dict,
    ):
        dataset = await DatasetFactory.create()
        question_json = {
            "name": "name",
            "title": "title",
            "settings": settings,
        }

        response = await async_client.post(
            f"/api/v1/datasets/{dataset.id}/questions", headers=owner_auth_header, json=question_json
        )

        assert response.status_code == 201
        assert (await db.execute(select(func.count(Question.id)))).scalar() == 1

        response_body = response.json()
        assert await db.get(Question, UUID(response_body["id"]))
        assert response_body == {
            "id": str(UUID(response_body["id"])),
            "name": "name",
            "title": "title",
            "description": None,
            "required": False,
            "settings": expected_settings,
            "inserted_at": datetime.fromisoformat(response_body["inserted_at"]).isoformat(),
            "updated_at": datetime.fromisoformat(response_body["updated_at"]).isoformat(),
        }

    async def test_create_dataset_question_with_description(
        self, async_client: "AsyncClient", db: "AsyncSession", owner_auth_header: dict
    ):
        dataset = await DatasetFactory.create()
        question_json = {
            "name": "name",
            "title": "title",
            "description": "description",
            "settings": {"type": "text"},
        }

        response = await async_client.post(
            f"/api/v1/datasets/{dataset.id}/questions", headers=owner_auth_header, json=question_json
        )

        assert response.status_code == 201
        assert (await db.execute(select(func.count(Question.id)))).scalar() == 1

        response_body = response.json()
        assert await db.get(Question, UUID(response_body["id"]))
        assert response_body["description"] == "description"

    async def test_create_dataset_question_without_authentication(
        self, async_client: "AsyncClient", db: "AsyncSession"
    ):
        dataset = await DatasetFactory.create()
        question_json = {
            "name": "name",
            "title": "title",
            "settings": {"type": "text"},
        }

        response = await async_client.post(f"/api/v1/datasets/{dataset.id}/questions", json=question_json)

        assert response.status_code == 401
        assert (await db.execute(select(func.count(Question.id)))).scalar() == 0

    async def test_create_dataset_question_as_admin(self, async_client: "AsyncClient", db: "AsyncSession"):
        workspace = await WorkspaceFactory.create()
        admin = await AdminFactory.create(workspaces=[workspace])
        dataset = await DatasetFactory.create(workspace=workspace)
        question_json = {
            "name": "name",
            "title": "title",
            "settings": {"type": "text"},
        }

        response = await async_client.post(
            f"/api/v1/datasets/{dataset.id}/questions",
            headers={API_KEY_HEADER_NAME: admin.api_key},
            json=question_json,
        )

        assert response.status_code == 201
        assert (await db.execute(select(func.count(Question.id)))).scalar() == 1

    async def test_create_dataset_question_as_admin_for_different_workspace(
        self, async_client: "AsyncClient", db: "AsyncSession"
    ):
        workspace = await WorkspaceFactory.create()
        admin = await AdminFactory.create(workspaces=[workspace])

        dataset = await DatasetFactory.create()
        question_json = {
            "name": "name",
            "title": "title",
            "settings": {"type": "text"},
        }

        response = await async_client.post(
            f"/api/v1/datasets/{dataset.id}/questions",
            headers={API_KEY_HEADER_NAME: admin.api_key},
            json=question_json,
        )

        assert response.status_code == 403
        assert (await db.execute(select(func.count(Question.id)))).scalar() == 0

    async def test_create_dataset_question_as_annotator(self, async_client: "AsyncClient", db: "AsyncSession"):
        annotator = await AnnotatorFactory.create()
        dataset = await DatasetFactory.create()
        question_json = {
            "name": "name",
            "title": "title",
            "settings": {"type": "text"},
        }

        response = await async_client.post(
            f"/api/v1/datasets/{dataset.id}/questions",
            headers={API_KEY_HEADER_NAME: annotator.api_key},
            json=question_json,
        )

        assert response.status_code == 403
        assert (await db.execute(select(func.count(Question.id)))).scalar() == 0

    @pytest.mark.parametrize("invalid_name", ["", " ", "  ", "-", "--", "_", "__", "A", "AA", "invalid_nAmE"])
    async def test_create_dataset_question_with_invalid_name(
        self, async_client: "AsyncClient", db: "AsyncSession", owner_auth_header: dict, invalid_name: str
    ):
        dataset = await DatasetFactory.create()
        question_json = {
            "name": invalid_name,
            "title": "title",
            "settings": {"type": "text"},
        }

        response = await async_client.post(
            f"/api/v1/datasets/{dataset.id}/questions", headers=owner_auth_header, json=question_json
        )

        assert response.status_code == 422
        assert (await db.execute(select(func.count(Question.id)))).scalar() == 0

    async def test_create_dataset_question_with_invalid_max_length_name(
        self, async_client: "AsyncClient", db: "AsyncSession", owner_auth_header: dict
    ):
        dataset = await DatasetFactory.create()
        question_json = {
            "name": "a" * (QUESTION_CREATE_NAME_MAX_LENGTH + 1),
            "title": "title",
            "settings": {"type": "text"},
        }

        response = await async_client.post(
            f"/api/v1/datasets/{dataset.id}/questions", headers=owner_auth_header, json=question_json
        )

        assert response.status_code == 422
        assert (await db.execute(select(func.count(Question.id)))).scalar() == 0

    async def test_create_dataset_question_with_invalid_max_length_title(
        self, async_client: "AsyncClient", db: "AsyncSession", owner_auth_header: dict
    ):
        dataset = await DatasetFactory.create()
        question_json = {
            "name": "name",
            "title": "a" * (QUESTION_CREATE_TITLE_MAX_LENGTH + 1),
            "settings": {"type": "text"},
        }

        response = await async_client.post(
            f"/api/v1/datasets/{dataset.id}/questions", headers=owner_auth_header, json=question_json
        )

        assert response.status_code == 422
        assert (await db.execute(select(func.count(Question.id)))).scalar() == 0

    async def test_create_dataset_question_with_invalid_max_length_description(
        self, async_client: "AsyncClient", db: "AsyncSession", owner_auth_header: dict
    ):
        dataset = await DatasetFactory.create()
        question_json = {
            "name": "name",
            "title": "title",
            "description": "a" * (QUESTION_CREATE_DESCRIPTION_MAX_LENGTH + 1),
            "settings": {"type": "text"},
        }

        response = await async_client.post(
            f"/api/v1/datasets/{dataset.id}/questions", headers=owner_auth_header, json=question_json
        )

        assert response.status_code == 422
        assert (await db.execute(select(func.count(Question.id)))).scalar() == 0

    async def test_create_dataset_question_with_existent_name(
        self, async_client: "AsyncClient", db: "AsyncSession", owner_auth_header: dict
    ):
        question = await QuestionFactory.create(name="name")
        question_json = {
            "name": "name",
            "title": "title",
            "settings": {"type": "text"},
        }

        response = await async_client.post(
            f"/api/v1/datasets/{question.dataset.id}/questions", headers=owner_auth_header, json=question_json
        )

        assert response.status_code == 409
        assert (await db.execute(select(func.count(Question.id)))).scalar() == 1

    async def test_create_dataset_question_with_published_dataset(
        self, async_client: "AsyncClient", db: "AsyncSession", owner_auth_header: dict
    ):
        dataset = await DatasetFactory.create(status=DatasetStatus.ready)
        question_json = {
            "name": "name",
            "title": "title",
            "settings": {"type": "text"},
        }

        response = await async_client.post(
            f"/api/v1/datasets/{dataset.id}/questions", headers=owner_auth_header, json=question_json
        )

        assert response.status_code == 422
        assert response.json() == {"detail": "Question cannot be created for a published dataset"}
        assert (await db.execute(select(func.count(Question.id)))).scalar() == 0

    async def test_create_dataset_question_with_nonexistent_dataset_id(
        self, async_client: "AsyncClient", db: "AsyncSession", owner_auth_header: dict
    ):
        await DatasetFactory.create()
        question_json = {
            "name": "text",
            "title": "Text",
            "settings": {"type": "text"},
        }

        response = await async_client.post(
            f"/api/v1/datasets/{uuid4()}/questions", headers=owner_auth_header, json=question_json
        )

        assert response.status_code == 404
        assert (await db.execute(select(func.count(Question.id)))).scalar() == 0

    @pytest.mark.parametrize(
        "settings",
        [
            None,
            {},
            {"type": "wrong"},
            {"type": "text", "use_markdown": None},
            {"type": "text", "use_markdown": "wrong"},
            {
                "type": "rating",
                "options": [
                    {"value": "A wrong value"},
                    {"value": "B wrong value"},
                    {"value": "C wrong value"},
                    {"value": "D wrong value"},
                ],
            },
            {"type": "rating", "options": [{"value": value} for value in range(0, RATING_OPTIONS_MIN_ITEMS - 1)]},
            {"type": "rating", "options": [{"value": value} for value in range(0, RATING_OPTIONS_MAX_ITEMS + 1)]},
            {"type": "rating", "options": "invalid"},
            {"type": "rating", "options": [{"value": 1}, {"value": 1}]},
            {"type": "rating", "options": [{"value": 1}, {"value": 2}, {"value": 13}]},
            {"type": "rating", "options": [{"value": 1}, {"value": 2}, {"value": -13}]},
            {"type": "label_selection", "options": []},
            {"type": "label_selection", "options": [{"value": "just_one_label", "text": "Just one label"}]},
            {
                "type": "label_selection",
                "options": [{"value": "a", "text": "a"}, {"value": "b", "text": "b"}],
                "visible_options": 0,
            },
            {
                "type": "label_selection",
                "options": [{"value": "a", "text": "a"}, {"value": "b", "text": "b"}],
                "visible_options": -1,
            },
            {
                "type": "label_selection",
                "options": [{"value": "", "text": "a"}, {"value": "b", "text": "b"}],
            },
            {
                "type": "label_selection",
                "options": [
                    {"value": "".join(["a" for _ in range(VALUE_TEXT_OPTION_VALUE_MAX_LENGTH + 1)]), "text": "a"},
                    {"value": "b", "text": "b"},
                ],
            },
            {
                "type": "label_selection",
                "options": [{"value": "a", "text": ""}, {"value": "b", "text": "b"}],
            },
            {
                "type": "label_selection",
                "options": [
                    {"value": "a", "text": "".join(["a" for _ in range(VALUE_TEXT_OPTION_TEXT_MAX_LENGTH + 1)])},
                    {"value": "b", "text": "b"},
                ],
            },
            {
                "type": "label_selection",
                "options": [{"value": "a", "text": "a", "description": ""}, {"value": "b", "text": "b"}],
            },
            {
                "type": "label_selection",
                "options": [
                    {
                        "value": "a",
                        "text": "a",
                        "description": "".join(["a" for _ in range(VALUE_TEXT_OPTION_DESCRIPTION_MAX_LENGTH + 1)]),
                    },
                    {"value": "b", "text": "b"},
                ],
            },
            {
                "type": "label_selection",
                "options": [
                    {"value": "a", "text": "a", "description": "a"},
                    {"value": "b", "text": "b", "description": "b"},
                    {"value": "b", "text": "b", "description": "b"},
                ],
            },
            {
                "type": "label_selection",
                "options": [
                    {"value": "a", "text": "a", "description": "a"},
                    {"value": "b", "text": "b", "description": "b"},
                    {"value": "b", "text": "b", "description": "b"},
                ],
                "visible_options": 2,
            },
            {
                "type": "label_selection",
                "options": [
                    {"value": "a", "text": "a", "description": "a"},
                    {"value": "b", "text": "b", "description": "b"},
                    {"value": "b", "text": "b", "description": "b"},
                ],
                "visible_options": 5,
            },
            {
                "type": "ranking",
                "options": [
                    {"value": "a", "text": "a", "description": "a"},
                ],
            },
            {
                "type": "ranking",
                "options": [
                    {"value": "a", "text": "a", "description": "a"},
                    {"value": "b", "text": "b", "description": "b"},
                    {"value": "b", "text": "b", "description": "b"},
                ],
            },
            {
                "type": "ranking",
                "options": [
                    {"value": value, "text": value, "description": value}
                    for value in range(0, RANKING_OPTIONS_MAX_ITEMS + 1)
                ],
            },
            {
                "type": "ranking",
                "options": [
                    {
                        "value": "a",
                        "text": "a",
                        "description": "".join(["a" for _ in range(VALUE_TEXT_OPTION_DESCRIPTION_MAX_LENGTH + 1)]),
                    },
                    {"value": "b", "text": "b", "description": "b"},
                ],
            },
        ],
    )
    async def test_create_dataset_question_with_invalid_settings(
        self,
        async_client: "AsyncClient",
        db: "AsyncSession",
        owner_auth_header: dict,
        settings: dict,
    ):
        dataset = await DatasetFactory.create()
        question_json = {"name": "question", "title": "Question", "settings": settings}

        response = await async_client.post(
            f"/api/v1/datasets/{dataset.id}/questions", headers=owner_auth_header, json=question_json
        )

        assert response.status_code == 422
        assert (await db.execute(select(func.count(Question.id)))).scalar() == 0

<<<<<<< HEAD
    @pytest.mark.parametrize("role", [UserRole.owner, UserRole.admin])
    @pytest.mark.parametrize("dataset_status", [DatasetStatus.draft, DatasetStatus.ready])
    async def test_create_dataset_vector_settings(
        self,
        async_client: "AsyncClient",
        db: "AsyncSession",
        mock_search_engine: SearchEngine,
        role: UserRole,
        dataset_status: DatasetStatus,
    ):
        dataset = await DatasetFactory.create(status=dataset_status)
        user = await UserFactory.create(role=role, workspaces=[dataset.workspace])

        vector_settings_json = {
            "name": "vectors-for-semantic-search",
            "dimensions": 384,
            "description": "Vectors generated with sentence-transformers/all-MiniLM-L6-v2",
        }

        response = await async_client.post(
            f"/api/v1/datasets/{dataset.id}/vectors-settings",
            headers={API_KEY_HEADER_NAME: user.api_key},
            json=vector_settings_json,
        )

        response_json = response.json()

        assert response.status_code == 201
        vector_settings = await db.get(VectorSettings, UUID(response_json["id"]))
        assert response_json == {
            "id": str(vector_settings.id),
            "name": "vectors-for-semantic-search",
            "dimensions": 384,
            "description": "Vectors generated with sentence-transformers/all-MiniLM-L6-v2",
            "inserted_at": vector_settings.inserted_at.isoformat(),
            "updated_at": vector_settings.updated_at.isoformat(),
        }
        if dataset_status == DatasetStatus.draft:
            mock_search_engine.configure_index_vectors.assert_not_called()
        else:
            mock_search_engine.configure_index_vectors.assert_called_once_with(vector_settings)

    @pytest.mark.parametrize(
        "payload",
        [
            {"name": "", "dimensions": 5},
            {"name": "a" * (VECTOR_SETTINGS_CREATE_NAME_MAX_LENGTH + 1), "dimensions": 5},
            {"name": " invalid", "dimensions": 5},
            {"name": "vectors", "dimensions": 5, "description": ""},
            {
                "name": "vectors",
                "dimensions": 5,
                "description": "a" * (VECTOR_SETTINGS_CREATE_DESCRIPTION_MAX_LENGTH + 1),
            },
            {"name": "vectors", "dimensions": 0, "description": "vectors"},
            {"name": "vectors", "dimensions": -1, "description": "vectors"},
        ],
    )
    async def test_create_dataset_vector_settings_with_invalid_settings(
        self, async_client: "AsyncClient", owner_auth_header: dict, payload: dict
    ):
        dataset = await DatasetFactory.create()

        response = await async_client.post(
            f"/api/v1/datasets/{dataset.id}/vectors-settings", headers=owner_auth_header, json=payload
        )

        assert response.status_code == 422

    async def test_create_dataset_vector_settings_with_existent_name(
        self, async_client: "AsyncClient", owner_auth_header: dict
    ):
        vector_settings = await VectorSettingsFactory.create(name="vectors")

        response = await async_client.post(
            f"/api/v1/datasets/{vector_settings.dataset_id}/vectors-settings",
            headers=owner_auth_header,
            json={"name": "vectors", "dimensions": 384},
        )

        assert response.status_code == 409

    async def test_create_dataset_vector_settings_with_non_existent_dataset_id(
        self, async_client: "AsyncClient", owner_auth_header: dict
    ):
        response = await async_client.post(
            f"/api/v1/datasets/{uuid4()}/vectors-settings",
            headers=owner_auth_header,
            json={"name": "vectors", "dimensions": 384},
        )

        assert response.status_code == 404

    async def test_create_dataset_vector_settings_as_annotator(self, async_client: "AsyncClient"):
        dataset = await DatasetFactory.create()
        annotator = await AnnotatorFactory.create(workspaces=[dataset.workspace])

        response = await async_client.post(
            f"/api/v1/datasets/{dataset.id}/vectors-settings",
            headers={API_KEY_HEADER_NAME: annotator.api_key},
            json={
                "name": "vectors-for-search",
                "dimensions": 384,
                "description": "Vectors generated with sentence-transformers/all-MiniLM-L6-v2",
            },
        )

        assert response.status_code == 403

    async def test_create_dataset_vector_settings_as_admin_from_different_workspace(self, async_client: "AsyncClient"):
        dataset = await DatasetFactory.create()
        admin = await AdminFactory.create()

        response = await async_client.post(
            f"/api/v1/datasets/{dataset.id}/vectors-settings",
            headers={API_KEY_HEADER_NAME: admin.api_key},
            json={
                "name": "vectors-for-search",
                "dimensions": 384,
                "description": "Vectors generated with sentence-transformers/all-MiniLM-L6-v2",
            },
        )

        assert response.status_code == 403

    async def test_create_dataset_vector_settings_without_authentication(self, async_client: "AsyncClient"):
        dataset = await DatasetFactory.create()

        response = await async_client.post(
            f"/api/v1/datasets/{dataset.id}/vectors-settings",
            json={
                "name": "vectors-for-search",
                "dimensions": 384,
                "description": "Vectors generated with sentence-transformers/all-MiniLM-L6-v2",
            },
        )

        assert response.status_code == 401

    async def test_create_dataset_records(
=======
    @pytest.mark.parametrize(
        ("settings", "expected_settings"),
        [
            ({"type": "terms"}, {"type": "terms", "values": None}),
            ({"type": "terms", "values": ["a"]}, {"type": "terms", "values": ["a"]}),
            (
                {"type": "terms", "values": ["a", "b", "c", "d", "e"]},
                {"type": "terms", "values": ["a", "b", "c", "d", "e"]},
            ),
            ({"type": "integer"}, {"type": "integer", "min": None, "max": None}),
            ({"type": "integer", "min": 2}, {"type": "integer", "min": 2, "max": None}),
            ({"type": "integer", "max": 10}, {"type": "integer", "min": None, "max": 10}),
            ({"type": "integer", "min": 2, "max": 10}, {"type": "integer", "min": 2, "max": 10}),
            ({"type": "float"}, {"type": "float", "min": None, "max": None}),
            ({"type": "float", "min": 2}, {"type": "float", "min": 2, "max": None}),
            ({"type": "float", "max": 10}, {"type": "float", "min": None, "max": 10}),
            ({"type": "float", "min": 2, "max": 10}, {"type": "float", "min": 2, "max": 10}),
            ({"type": "float", "min": 0.3, "max": 1.0}, {"type": "float", "min": 0.3, "max": 1.0}),
        ],
    )
    async def test_create_dataset_metadata_property(
>>>>>>> 31a4d26b
        self,
        async_client: "AsyncClient",
        db: "AsyncSession",
        owner_auth_header: dict,
        settings: dict,
        expected_settings: dict,
    ):
        dataset = await DatasetFactory.create()
        metadata_property_json = {"name": "name", "title": "title", "settings": settings}

        response = await async_client.post(
            f"/api/v1/datasets/{dataset.id}/metadata-properties", headers=owner_auth_header, json=metadata_property_json
        )

        assert response.status_code == 201
        assert (await db.execute(select(func.count(MetadataProperty.id)))).scalar() == 1

        response_body = response.json()
        assert await db.get(MetadataProperty, UUID(response_body["id"]))
        assert response_body == {
            "id": str(UUID(response_body["id"])),
            "name": "name",
            "title": "title",
            "settings": expected_settings,
            "visible_for_annotators": True,
            "inserted_at": datetime.fromisoformat(response_body["inserted_at"]).isoformat(),
            "updated_at": datetime.fromisoformat(response_body["updated_at"]).isoformat(),
        }

    async def test_create_dataset_metadata_property_with_dataset_ready(
        self,
        async_client: "AsyncClient",
        db: "AsyncSession",
        mock_search_engine: "SearchEngine",
        owner_auth_header: dict,
    ):
        dataset = await DatasetFactory.create(status=DatasetStatus.ready)
        metadata_property_json = {
            "name": "name",
            "title": "title",
            "settings": {"type": "terms", "values": ["valueA", "valueB", "valueC"]},
        }

        response = await async_client.post(
            f"/api/v1/datasets/{dataset.id}/metadata-properties", headers=owner_auth_header, json=metadata_property_json
        )

        assert response.status_code == 201
        assert (await db.execute(select(func.count(MetadataProperty.id)))).scalar() == 1

        response_body = response.json()
        created_metadata_property = await db.get(MetadataProperty, UUID(response_body["id"]))

        assert created_metadata_property
        assert response_body == {
            "id": str(UUID(response_body["id"])),
            "visible_for_annotators": True,
            "inserted_at": datetime.fromisoformat(response_body["inserted_at"]).isoformat(),
            "updated_at": datetime.fromisoformat(response_body["updated_at"]).isoformat(),
            **metadata_property_json,
        }

        mock_search_engine.configure_metadata_property.assert_called_once_with(dataset, created_metadata_property)

    async def test_create_dataset_metadata_property_with_dataset_ready_and_search_engine_error(
        self, async_client: "AsyncClient", mock_search_engine: SearchEngine, db: "AsyncSession", owner_auth_header: dict
    ):
        mock_search_engine.configure_metadata_property.side_effect = ValueError("MOCK")

        dataset = await DatasetFactory.create(status=DatasetStatus.ready)
        metadata_property_json = {
            "name": "name",
            "title": "title",
            "settings": {"type": "terms", "values": ["valueA", "valueB", "valueC"]},
        }

        response = await async_client.post(
            f"/api/v1/datasets/{dataset.id}/metadata-properties", headers=owner_auth_header, json=metadata_property_json
        )

        assert response.status_code == 422
        assert (await db.execute(select(func.count(MetadataProperty.id)))).scalar() == 0

    async def test_create_dataset_metadata_property_as_admin(self, async_client: "AsyncClient", db: "AsyncSession"):
        workspace = await WorkspaceFactory.create()
        admin = await AdminFactory.create(workspaces=[workspace])
        dataset = await DatasetFactory.create(workspace=workspace)
        metadata_property_json = {
            "name": "name",
            "title": "title",
            "settings": {"type": "terms", "values": ["a", "b", "c"]},
        }

        response = await async_client.post(
            f"/api/v1/datasets/{dataset.id}/metadata-properties",
            headers={API_KEY_HEADER_NAME: admin.api_key},
            json=metadata_property_json,
        )

        assert response.status_code == 201
        assert (await db.execute(select(func.count(MetadataProperty.id)))).scalar() == 1

    @pytest.mark.parametrize(
        "settings",
        [
            None,
            {},
            {"type": "wrong-type"},
            {"type": None},
            {"type": "terms", "values": []},
            {"type": "integer", "min": 5, "max": 2},
            {"type": "float", "min": 5.0, "max": 2.0},
        ],
    )
    async def test_create_dataset_metadata_property_with_invalid_settings(
        self, async_client: "AsyncClient", db: "AsyncSession", owner_auth_header: dict, settings: dict
    ):
        dataset = await DatasetFactory.create()
        metadata_property_json = {"name": "name", "title": "title", "settings": settings}

        response = await async_client.post(
            f"/api/v1/datasets/{dataset.id}/metadata-properties", headers=owner_auth_header, json=metadata_property_json
        )

        assert response.status_code == 422
        assert (await db.execute(select(func.count(Field.id)))).scalar() == 0

    async def test_create_dataset_metadata_property_as_admin_for_different_workspace(
        self, async_client: "AsyncClient", db: "AsyncSession"
    ):
        workspace = await WorkspaceFactory.create()
        admin = await AdminFactory.create(workspaces=[workspace])

        dataset = await DatasetFactory.create()
        metadata_property_json = {
            "name": "name",
            "title": "title",
            "settings": {"type": "terms", "values": ["a", "b", "c"]},
        }

        response = await async_client.post(
            f"/api/v1/datasets/{dataset.id}/metadata-properties",
            headers={API_KEY_HEADER_NAME: admin.api_key},
            json=metadata_property_json,
        )

        assert response.status_code == 403
        assert (await db.execute(select(func.count(Question.id)))).scalar() == 0

    async def test_create_dataset_metadata_property_as_annotator(self, async_client: "AsyncClient", db: "AsyncSession"):
        annotator = await AnnotatorFactory.create()
        dataset = await DatasetFactory.create()
        question_json = {"name": "name", "title": "title", "settings": {"type": "terms", "values": ["a", "b", "c"]}}

        response = await async_client.post(
            f"/api/v1/datasets/{dataset.id}/metadata-properties",
            headers={API_KEY_HEADER_NAME: annotator.api_key},
            json=question_json,
        )

        assert response.status_code == 403
        assert (await db.execute(select(func.count(Question.id)))).scalar() == 0

    @pytest.mark.parametrize(
        "invalid_name",
        [
            None,
            "",
            "::",
            "bad Name",
            "¿pef",
            "wrong:name",
            "wrong.name" "**",
            "a" * (METADATA_PROPERTY_CREATE_NAME_MAX_LENGTH + 1),
        ],
    )
    async def test_create_dataset_metadata_property_with_invalid_name(
        self, async_client: "AsyncClient", db: "AsyncSession", owner_auth_header: dict, invalid_name: str
    ):
        dataset = await DatasetFactory.create()
        metadata_property_json = {"name": invalid_name, "title": "title", "settings": {"type": "terms"}}

        response = await async_client.post(
            f"/api/v1/datasets/{dataset.id}/metadata-properties", headers=owner_auth_header, json=metadata_property_json
        )

        assert response.status_code == 422
        assert (await db.execute(select(func.count(Field.id)))).scalar() == 0

    async def test_create_dataset_metadata_property_with_existent_name(
        self, async_client: "AsyncClient", db: "AsyncSession", owner_auth_header: dict
    ):
        metadata_property = await TermsMetadataPropertyFactory.create(name="name")
        metadata_property_json = {
            "name": "name",
            "title": "title",
            "settings": {"type": "terms", "values": ["a", "b", "c"]},
        }

        response = await async_client.post(
            f"/api/v1/datasets/{metadata_property.dataset.id}/metadata-properties",
            headers=owner_auth_header,
            json=metadata_property_json,
        )

        assert response.status_code == 409
        assert (await db.execute(select(func.count(MetadataProperty.id)))).scalar() == 1

    @pytest.mark.parametrize(
        "title",
        ["", "a" * (METADATA_PROPERTY_CREATE_TITLE_MAX_LENGTH + 1)],
    )
    async def test_create_dataset_metadata_property_with_invalid_title(
        self, async_client: "AsyncClient", db: "AsyncSession", owner_auth_header: dict, title: str
    ):
        dataset = await DatasetFactory.create()
        metadata_property_json = {"name": "name", "title": title, "settings": {"type": "terms"}}

        response = await async_client.post(
            f"/api/v1/datasets/{dataset.id}/metadata-properties", headers=owner_auth_header, json=metadata_property_json
        )

        assert response.status_code == 422
        assert (await db.execute(select(func.count(Field.id)))).scalar() == 0

    async def test_create_dataset_metadata_property_visible_for_annotators(
        self, async_client: "AsyncClient", db: "AsyncSession", owner_auth_header: dict
    ):
        dataset = await DatasetFactory.create()
        metadata_property_json = {
            "name": "name",
            "title": "title",
            "settings": {"type": "terms"},
            "visible_for_annotators": True,
        }

        response = await async_client.post(
            f"/api/v1/datasets/{dataset.id}/metadata-properties", headers=owner_auth_header, json=metadata_property_json
        )

        assert response.status_code == 201
        assert (await db.execute(select(func.count(MetadataProperty.id)))).scalar() == 1

        response_body = response.json()
        assert response_body["visible_for_annotators"] == True

        created_metadata_property = await db.get(MetadataProperty, UUID(response_body["id"]))
        assert created_metadata_property
        assert created_metadata_property.allowed_roles == [UserRole.admin, UserRole.annotator]

    async def test_create_dataset_metadata_property_not_visible_for_annotators(
        self, async_client: "AsyncClient", db: "AsyncSession", owner_auth_header: dict
    ):
        dataset = await DatasetFactory.create()
        metadata_property_json = {
            "name": "name",
            "title": "title",
            "settings": {"type": "terms"},
            "visible_for_annotators": False,
        }

        response = await async_client.post(
            f"/api/v1/datasets/{dataset.id}/metadata-properties", headers=owner_auth_header, json=metadata_property_json
        )

        assert response.status_code == 201
        assert (await db.execute(select(func.count(MetadataProperty.id)))).scalar() == 1

        response_body = response.json()
        assert response_body["visible_for_annotators"] == False

        created_metadata_property = await db.get(MetadataProperty, UUID(response_body["id"]))
        assert created_metadata_property
        assert created_metadata_property.allowed_roles == [UserRole.admin]

    async def test_create_dataset_metadata_property_without_visible_for_annotators(
        self, async_client: "AsyncClient", db: "AsyncSession", owner_auth_header: dict
    ):
        dataset = await DatasetFactory.create()
        metadata_property_json = {"name": "name", "title": "title", "settings": {"type": "terms"}}

        response = await async_client.post(
            f"/api/v1/datasets/{dataset.id}/metadata-properties", headers=owner_auth_header, json=metadata_property_json
        )

        assert response.status_code == 201
        assert (await db.execute(select(func.count(MetadataProperty.id)))).scalar() == 1

        response_body = response.json()
        assert response_body["visible_for_annotators"] == True

        created_metadata_property = await db.get(MetadataProperty, UUID(response_body["id"]))
        assert created_metadata_property
        assert created_metadata_property.allowed_roles == [UserRole.admin, UserRole.annotator]

    @pytest.mark.parametrize("values", [[], ["value"] * (TERMS_METADATA_PROPERTY_VALUES_MAX_ITEMS + 1)])
    async def test_create_dataset_terms_metadata_property_with_invalid_number_of_values(
        self, async_client: "AsyncClient", db: "AsyncSession", owner_auth_header: dict, values: List[str]
    ):
        dataset = await DatasetFactory.create()

        response = await async_client.post(
            f"/api/v1/datasets/{dataset.id}/metadata-properties",
            headers=owner_auth_header,
            json={"name": "name", "title": "title", "settings": {"type": "terms", "values": values}},
        )

        assert response.status_code == 422
        assert (await db.execute(select(func.count(MetadataProperty.id)))).scalar() == 0

    async def test_create_dataset_records(
        self,
        async_client: "AsyncClient",
        mock_search_engine: SearchEngine,
        test_telemetry: MagicMock,
        db: "AsyncSession",
        owner: User,
        owner_auth_header: dict,
    ):
        dataset = await DatasetFactory.create(status=DatasetStatus.ready)
        await TextFieldFactory.create(name="input", dataset=dataset)
        await TextFieldFactory.create(name="output", dataset=dataset)

        question_a = await TextQuestionFactory.create(name="input_ok", dataset=dataset)
        question_b = await TextQuestionFactory.create(name="output_ok", dataset=dataset)

        await TermsMetadataPropertyFactory.create(name="terms-metadata", dataset=dataset)
        await IntegerMetadataPropertyFactory.create(name="integer-metadata", dataset=dataset)
        await FloatMetadataPropertyFactory.create(name="float-metadata", dataset=dataset)

        records_json = {
            "items": [
                {
                    "fields": {"input": "Say Hello", "output": "Hello"},
                    "external_id": "1",
                    "responses": [
                        {
                            "values": {"input_ok": {"value": "yes"}, "output_ok": {"value": "yes"}},
                            "status": "submitted",
                            "user_id": str(owner.id),
                        }
                    ],
                    "suggestions": [
                        {
                            "question_id": str(question_a.id),
                            "type": "model",
                            "score": 0.8,
                            "value": "yes",
                            "agent": "unit-test-agent",
                        },
                        {
                            "question_id": str(question_b.id),
                            "value": "yes",
                        },
                    ],
                    "metadata": {
                        "terms-metadata": "a",
                        "integer-metadata": 1,
                        "float-metadata": 1.2,
                    },
                },
                {
                    "fields": {"input": "Say Hello", "output": "Hi"},
                    "suggestions": [{"question_id": str(question_a.id), "value": "no"}],
                    "metadata": {
                        "terms-metadata": "a",
                    },
                },
                {
                    "fields": {"input": "Say Pello", "output": "Hello World"},
                    "external_id": "3",
                    "responses": [
                        {
                            "values": {"input_ok": {"value": "no"}, "output_ok": {"value": "no"}},
                            "status": "submitted",
                            "user_id": str(owner.id),
                        }
                    ],
                },
                {
                    "fields": {"input": "Say Hello", "output": "Good Morning"},
                    "responses": [
                        {
                            "values": {"input_ok": {"value": "yes"}, "output_ok": {"value": "no"}},
                            "status": "discarded",
                            "user_id": str(owner.id),
                        }
                    ],
                },
                {
                    "fields": {"input": "Say Hello", "output": "Say Hello"},
                    "responses": [
                        {
                            "user_id": str(owner.id),
                            "status": "discarded",
                        }
                    ],
                },
            ]
        }

        response = await async_client.post(
            f"/api/v1/datasets/{dataset.id}/records", headers=owner_auth_header, json=records_json
        )

        assert response.status_code == 204, response.json()
        assert (await db.execute(select(func.count(Record.id)))).scalar() == 5
        assert (await db.execute(select(func.count(Response.id)))).scalar() == 4
        assert (await db.execute(select(func.count(Suggestion.id)))).scalar() == 3

        records = (await db.execute(select(Record))).scalars().all()
        mock_search_engine.index_records.assert_called_once_with(dataset, records)

        test_telemetry.assert_called_once_with(
            action="DatasetRecordsCreated", data={"records": len(records_json["items"])}
        )

    async def test_create_dataset_records_with_response_for_multiple_users(
        self,
        async_client: "AsyncClient",
        mock_search_engine: SearchEngine,
        db: "AsyncSession",
        owner: "User",
        owner_auth_header: dict,
    ):
        workspace = await WorkspaceFactory.create()

        dataset = await DatasetFactory.create(status=DatasetStatus.ready, workspace=workspace)
        await TextFieldFactory.create(name="input", dataset=dataset)
        await TextFieldFactory.create(name="output", dataset=dataset)
        await TextQuestionFactory.create(name="input_ok", dataset=dataset)
        await TextQuestionFactory.create(name="output_ok", dataset=dataset)

        annotator = await AnnotatorFactory.create(workspaces=[workspace])

        records_json = {
            "items": [
                {
                    "fields": {"input": "Say Hello", "output": "Hello"},
                    "external_id": "1",
                    "responses": [
                        {
                            "values": {"input_ok": {"value": "yes"}, "output_ok": {"value": "yes"}},
                            "status": "submitted",
                            "user_id": str(owner.id),
                        },
                        {
                            "status": "discarded",
                            "user_id": str(annotator.id),
                        },
                    ],
                },
                {
                    "fields": {"input": "Say Pello", "output": "Hello World"},
                    "external_id": "3",
                    "responses": [
                        {
                            "values": {"input_ok": {"value": "no"}, "output_ok": {"value": "no"}},
                            "status": "submitted",
                            "user_id": str(annotator.id),
                        }
                    ],
                },
            ]
        }

        response = await async_client.post(
            f"/api/v1/datasets/{dataset.id}/records", headers=owner_auth_header, json=records_json
        )

        await db.refresh(annotator)
        await db.refresh(owner)

        assert response.status_code == 204, response.json()
        assert (await db.execute(select(func.count(Record.id)))).scalar() == 2
        assert (await db.execute(select(func.count(Response.id)).where(Response.user_id == annotator.id))).scalar() == 2
        assert (await db.execute(select(func.count(Response.id)).where(Response.user_id == owner.id))).scalar() == 1

        records = (await db.execute(select(Record))).scalars().all()
        mock_search_engine.index_records.assert_called_once_with(dataset, records)

    async def test_create_dataset_records_with_response_for_unknown_user(
        self, async_client: "AsyncClient", db: "AsyncSession", owner_auth_header: dict
    ):
        dataset = await DatasetFactory.create(status=DatasetStatus.ready)
        await TextFieldFactory.create(name="input", dataset=dataset)
        await TextFieldFactory.create(name="output", dataset=dataset)
        await TextQuestionFactory.create(name="input_ok", dataset=dataset)
        await TextQuestionFactory.create(name="output_ok", dataset=dataset)

        records_json = {
            "items": [
                {
                    "fields": {"input": "Say Hello", "output": "Hello"},
                    "external_id": "1",
                    "responses": [
                        {
                            "values": {"input_ok": {"value": "yes"}, "output_ok": {"value": "yes"}},
                            "status": "submitted",
                            "user_id": str(uuid4()),
                        },
                    ],
                },
            ]
        }

        response = await async_client.post(
            f"/api/v1/datasets/{dataset.id}/records", headers=owner_auth_header, json=records_json
        )

        assert response.status_code == 422, response.json()
        assert (await db.execute(select(func.count(Record.id)))).scalar() == 0
        assert (await db.execute(select(func.count(Response.id)))).scalar() == 0

    async def test_create_dataset_records_with_duplicated_response_for_an_user(
        self, async_client: "AsyncClient", db: "AsyncSession", owner: "User", owner_auth_header: dict
    ):
        dataset = await DatasetFactory.create(status=DatasetStatus.ready)
        await TextFieldFactory.create(name="input", dataset=dataset)
        await TextFieldFactory.create(name="output", dataset=dataset)
        await TextQuestionFactory.create(name="input_ok", dataset=dataset)
        await TextQuestionFactory.create(name="output_ok", dataset=dataset)

        records_json = {
            "items": [
                {
                    "fields": {"input": "Say Hello", "output": "Hello"},
                    "external_id": "1",
                    "responses": [
                        {
                            "values": {"input_ok": {"value": "yes"}, "output_ok": {"value": "yes"}},
                            "status": "submitted",
                            "user_id": str(owner.id),
                        },
                        {
                            "values": {"input_ok": {"value": "no"}, "output_ok": {"value": "no"}},
                            "status": "submitted",
                            "user_id": str(owner.id),
                        },
                    ],
                },
            ]
        }

        response = await async_client.post(
            f"/api/v1/datasets/{dataset.id}/records", headers=owner_auth_header, json=records_json
        )

        assert response.status_code == 422, response.json()
        assert response.json() == {
            "detail": {
                "code": "argilla.api.errors::ValidationError",
                "params": {
                    "errors": [
                        {
                            "loc": ["body", "items", 0, "responses"],
                            "msg": f"Responses contains several responses for the same user_id: {str(owner.id)!r}",
                            "type": "value_error",
                        }
                    ],
                },
            }
        }
        assert (await db.execute(select(func.count(Record.id)))).scalar() == 0
        assert (await db.execute(select(func.count(Response.id)))).scalar() == 0

    @pytest.mark.parametrize(
        "payload",
        [
            {},
            {"question_id": str(uuid4()), "value": "yes"},
            {"value": {"this": "is not a valid response for a TextQuestion"}},
        ],
    )
    async def test_create_dataset_records_with_not_valid_suggestion(
        self, async_client: "AsyncClient", db: "AsyncSession", owner_auth_header: dict, payload: dict
    ):
        dataset = await DatasetFactory.create(status=DatasetStatus.ready)
        question = await TextFieldFactory.create(name="input", dataset=dataset)

        response = await async_client.post(
            f"/api/v1/datasets/{dataset.id}/records",
            headers=owner_auth_header,
            json={"question_id": str(question.id), **payload},
        )

        assert response.status_code == 422
        assert (await db.execute(select(func.count(Record.id)))).scalar() == 0
        assert (await db.execute(select(func.count(Suggestion.id)))).scalar() == 0

    async def test_create_dataset_records_with_missing_required_fields(
        self, async_client: "AsyncClient", db: "AsyncSession", owner_auth_header: dict
    ):
        dataset = await DatasetFactory.create(status=DatasetStatus.ready)
        await FieldFactory.create(name="input", dataset=dataset, required=True)
        await FieldFactory.create(name="output", dataset=dataset, required=True)

        await TextQuestionFactory.create(name="input_ok", dataset=dataset)
        await TextQuestionFactory.create(name="output_ok", dataset=dataset)

        records_json = {
            "items": [
                {
                    "fields": {"input": "Say Hello"},
                },
                {
                    "fields": {"input": "Say Hello", "output": "Hi"},
                },
                {
                    "fields": {"input": "Say Pello", "output": "Hello World"},
                },
            ]
        }

        response = await async_client.post(
            f"/api/v1/datasets/{dataset.id}/records", headers=owner_auth_header, json=records_json
        )

        assert response.status_code == 422
        assert response.json() == {"detail": "Missing required value for field: 'output'"}
        assert (await db.execute(select(func.count(Record.id)))).scalar() == 0

    async def test_create_dataset_records_with_wrong_value_field(
        self, async_client: "AsyncClient", db: "AsyncSession", owner_auth_header: dict
    ):
        dataset = await DatasetFactory.create(status=DatasetStatus.ready)
        await FieldFactory.create(name="input", dataset=dataset)
        await FieldFactory.create(name="output", dataset=dataset)

        await TextQuestionFactory.create(name="input_ok", dataset=dataset)
        await TextQuestionFactory.create(name="output_ok", dataset=dataset)

        records_json = {
            "items": [
                {
                    "fields": {"input": "Say Hello", "output": 33},
                },
                {
                    "fields": {"input": "Say Hello", "output": "Hi"},
                },
                {
                    "fields": {"input": "Say Pello", "output": "Hello World"},
                },
            ]
        }

        response = await async_client.post(
            f"/api/v1/datasets/{dataset.id}/records", headers=owner_auth_header, json=records_json
        )

        assert response.status_code == 422
        assert response.json() == {"detail": "Wrong value found for field 'output'. Expected 'str', found 'int'"}
        assert (await db.execute(select(func.count(Record.id)))).scalar() == 0

    async def test_create_dataset_records_with_extra_fields(
        self, async_client: "AsyncClient", db: "AsyncSession", owner_auth_header: dict
    ):
        dataset = await DatasetFactory.create(status=DatasetStatus.ready)
        await FieldFactory.create(name="input", dataset=dataset)

        await TextQuestionFactory.create(name="input_ok", dataset=dataset)
        await TextQuestionFactory.create(name="output_ok", dataset=dataset)

        records_json = {
            "items": [
                {"fields": {"input": "Say Hello", "output": "unexpected"}},
                {"fields": {"input": "Say Hello"}},
                {"fields": {"input": "Say Pello"}},
            ]
        }

        response = await async_client.post(
            f"/api/v1/datasets/{dataset.id}/records", headers=owner_auth_header, json=records_json
        )

        assert response.status_code == 422
        assert response.json() == {"detail": "Error: found fields values for non configured fields: ['output']"}
        assert (await db.execute(select(func.count(Record.id)))).scalar() == 0

    @pytest.mark.parametrize(
        "record_json",
        [
            {"fields": {"input": "text-input", "output": "text-output"}},
            {"fields": {"input": "text-input", "output": None}},
            {"fields": {"input": "text-input"}},
        ],
    )
    async def test_create_dataset_records_with_optional_fields(
        self, async_client: "AsyncClient", db: "AsyncSession", owner_auth_header: dict, record_json: dict
    ):
        dataset = await DatasetFactory.create(status=DatasetStatus.ready)

        await FieldFactory.create(name="input", dataset=dataset)
        await FieldFactory.create(name="output", dataset=dataset, required=False)

        records_json = {"items": [record_json]}

        response = await async_client.post(
            f"/api/v1/datasets/{dataset.id}/records", headers=owner_auth_header, json=records_json
        )

        assert response.status_code == 204, response.json()
        await db.refresh(dataset, attribute_names=["records"])
        assert (await db.execute(select(func.count(Record.id)))).scalar() == 1

    async def test_create_dataset_records_with_wrong_optional_fields(
        self, async_client: "AsyncClient", db: "AsyncSession", owner_auth_header: dict
    ):
        dataset = await DatasetFactory.create(status=DatasetStatus.ready)
        await FieldFactory.create(name="input", dataset=dataset)
        await FieldFactory.create(name="output", dataset=dataset, required=False)
        await TextQuestionFactory.create(name="input_ok", dataset=dataset)
        await TextQuestionFactory.create(name="output_ok", dataset=dataset)

        records_json = {
            "items": [
                {
                    "fields": {"input": "text-input", "output": 1},
                },
            ]
        }

        response = await async_client.post(
            f"/api/v1/datasets/{dataset.id}/records", headers=owner_auth_header, json=records_json
        )
        assert response.status_code == 422
        assert response.json() == {"detail": "Wrong value found for field 'output'. Expected 'str', found 'int'"}
        assert (await db.execute(select(func.count(Record.id)))).scalar() == 0

    @pytest.mark.parametrize(
        "MetadataPropertyFactoryType, settings, value",
        [
            (TermsMetadataPropertyFactory, {"values": ["a", "b", "c"]}, "c"),
            (TermsMetadataPropertyFactory, {"values": None}, "c"),
            (IntegerMetadataPropertyFactory, {"min": 0, "max": 10}, 5),
            (FloatMetadataPropertyFactory, {"min": 0.0, "max": 1}, 0.5),
            (FloatMetadataPropertyFactory, {"min": 0.3, "max": 0.5}, 0.35),
            (FloatMetadataPropertyFactory, {"min": 0.3, "max": 0.9}, 0.89),
        ],
    )
    async def test_create_dataset_records_metadata_values(
        self,
        async_client: "AsyncClient",
        owner_auth_header: dict,
        MetadataPropertyFactoryType: Type[MetadataPropertyFactory],
        settings: Dict[str, Any],
        value: Any,
    ):
        dataset = await DatasetFactory.create(status=DatasetStatus.ready)
        await TextFieldFactory.create(name="completion", dataset=dataset)
        await TextQuestionFactory.create(name="corrected", dataset=dataset)
        await MetadataPropertyFactoryType.create(name="metadata-property", settings=settings, dataset=dataset)

        records_json = {
            "items": [
                {
                    "fields": {"completion": "text-input"},
                    "metadata": {"metadata-property": value},
                }
            ]
        }

        response = await async_client.post(
            f"/api/v1/datasets/{dataset.id}/records", headers=owner_auth_header, json=records_json
        )

        assert response.status_code == 204

    @pytest.mark.parametrize(
        "MetadataPropertyFactoryType, settings, value",
        [
            (TermsMetadataPropertyFactory, {"values": ["a", "b", "c"]}, "z"),
            (IntegerMetadataPropertyFactory, {"min": 0, "max": 10}, -1),
            (FloatMetadataPropertyFactory, {"min": 0.0, "max": 10.0}, -1.0),
            (FloatMetadataPropertyFactory, {"min": 0.3, "max": 0.9}, 0),
            (FloatMetadataPropertyFactory, {"min": 0.3, "max": 0.9}, 0.91),
        ],
    )
    async def test_create_dataset_records_with_not_valid_metadata_values(
        self,
        async_client: "AsyncClient",
        owner_auth_header: dict,
        MetadataPropertyFactoryType: Type[MetadataPropertyFactory],
        settings: Dict[str, Any],
        value: Any,
    ):
        dataset = await DatasetFactory.create(status=DatasetStatus.ready)
        await TextFieldFactory.create(name="completion", dataset=dataset)
        await TextQuestionFactory.create(name="corrected", dataset=dataset)
        await MetadataPropertyFactoryType.create(name="metadata-property", dataset=dataset, settings=settings)

        records_json = {
            "items": [
                {
                    "fields": {"completion": "text-input"},
                    "metadata": {"metadata-property": value},
                }
            ]
        }

        response = await async_client.post(
            f"/api/v1/datasets/{dataset.id}/records", headers=owner_auth_header, json=records_json
        )

        assert response.status_code == 422
        assert (
            "Provided metadata for record at position 0 is not valid: 'metadata-property' metadata property validation failed"
            in response.json()["detail"]
        )

    async def test_create_dataset_records_with_extra_metadata_allowed(
        self, async_client: "AsyncClient", db: "AsyncSession", owner_auth_header: dict
    ):
        dataset = await DatasetFactory.create(status=DatasetStatus.ready, allow_extra_metadata=True)
        await TextFieldFactory.create(name="completion", dataset=dataset)
        await TextQuestionFactory.create(name="corrected", dataset=dataset)
        await TermsMetadataPropertyFactory.create(name="terms-metadata")

        records_json = {
            "items": [
                {
                    "fields": {"completion": "text-input"},
                    "metadata": {"terms-metadata": "a", "extra": {"this": {"is": "extra metadata"}}},
                }
            ]
        }

        response = await async_client.post(
            f"/api/v1/datasets/{dataset.id}/records", headers=owner_auth_header, json=records_json
        )

        assert response.status_code == 204

        record = (await db.execute(select(Record))).scalar()
        assert record.metadata_ == {"terms-metadata": "a", "extra": {"this": {"is": "extra metadata"}}}

    async def test_create_dataset_records_with_extra_metadata_not_allowed(
        self, async_client: "AsyncClient", owner_auth_header: dict
    ):
        dataset = await DatasetFactory.create(status=DatasetStatus.ready, allow_extra_metadata=False)
        await TextFieldFactory.create(name="completion", dataset=dataset)
        await TextQuestionFactory.create(name="corrected", dataset=dataset)

        records_json = {
            "items": [
                {
                    "fields": {"completion": "text-input"},
                    "metadata": {"not-defined-metadata-property": "unit-test"},
                }
            ]
        }

        response = await async_client.post(
            f"/api/v1/datasets/{dataset.id}/records", headers=owner_auth_header, json=records_json
        )

        assert response.status_code == 422
        assert (
            "Provided metadata for record at position 0 is not valid: 'not-defined-metadata-property' metadata"
            f" property does not exists for dataset '{dataset.id}' and extra metadata is not allowed for this dataset"
            == response.json()["detail"]
        )

    async def test_create_dataset_records_with_index_error(
        self, async_client: "AsyncClient", mock_search_engine: SearchEngine, db: "AsyncSession", owner_auth_header: dict
    ):
        dataset = await DatasetFactory.create(status=DatasetStatus.ready)

        records_json = {
            "items": [
                {"fields": {"input": "Say Hello", "output": "Hello"}},
                {"fields": {"input": "Say Hello", "output": "Hi"}},
                {"fields": {"input": "Say Pello", "output": "Hello World"}},
            ]
        }

        response = await async_client.post(
            f"/api/v1/datasets/{dataset.id}/records", headers=owner_auth_header, json=records_json
        )

        assert response.status_code == 422
        assert (await db.execute(select(func.count(Record.id)))).scalar() == 0

        assert not mock_search_engine.create_index.called

    async def test_create_dataset_records_without_authentication(self, async_client: "AsyncClient", db: "AsyncSession"):
        dataset = await DatasetFactory.create(status=DatasetStatus.ready)
        records_json = {
            "items": [
                {
                    "fields": {"input": "Say Hello", "ouput": "Hello"},
                    "external_id": "1",
                    "response": {
                        "values": {"input_ok": {"value": "yes"}, "output_ok": {"value": "yes"}},
                        "status": "submitted",
                    },
                },
            ],
        }

        response = await async_client.post(f"/api/v1/datasets/{dataset.id}/records", json=records_json)

        assert response.status_code == 401
        assert (await db.execute(select(func.count(Record.id)))).scalar() == 0
        assert (await db.execute(select(func.count(Response.id)))).scalar() == 0

    async def test_create_dataset_records_as_admin(
        self,
        async_client: "AsyncClient",
        mock_search_engine: "SearchEngine",
        db: "AsyncSession",
        test_telemetry: MagicMock,
    ):
        dataset = await DatasetFactory.create(status=DatasetStatus.ready)
        admin = await AdminFactory.create(workspaces=[dataset.workspace])

        await TextFieldFactory.create(name="input", dataset=dataset)
        await TextFieldFactory.create(name="output", dataset=dataset)

        await TextQuestionFactory.create(name="input_ok", dataset=dataset)
        await TextQuestionFactory.create(name="output_ok", dataset=dataset)

        records_json = {
            "items": [
                {
                    "fields": {"input": "Say Hello", "output": "Hello"},
                    "external_id": "1",
                    "responses": [
                        {
                            "values": {"input_ok": {"value": "yes"}, "output_ok": {"value": "yes"}},
                            "status": "submitted",
                            "user_id": str(admin.id),
                        }
                    ],
                },
                {
                    "fields": {"input": "Say Hello", "output": "Hi"},
                },
                {
                    "fields": {"input": "Say Pello", "output": "Hello World"},
                    "external_id": "3",
                    "responses": [
                        {
                            "values": {"input_ok": {"value": "no"}, "output_ok": {"value": "no"}},
                            "status": "submitted",
                            "user_id": str(admin.id),
                        }
                    ],
                },
                {
                    "fields": {"input": "Say Hello", "output": "Good Morning"},
                    "responses": [
                        {
                            "values": {"input_ok": {"value": "yes"}, "output_ok": {"value": "no"}},
                            "status": "discarded",
                            "user_id": str(admin.id),
                        }
                    ],
                },
                {
                    "fields": {"input": "Say Hello", "output": "Say Hello"},
                    "responses": [
                        {
                            "user_id": str(admin.id),
                            "status": "discarded",
                        }
                    ],
                },
            ]
        }

        response = await async_client.post(
            f"/api/v1/datasets/{dataset.id}/records", headers={API_KEY_HEADER_NAME: admin.api_key}, json=records_json
        )

        assert response.status_code == 204, response.json()
        assert (await db.execute(select(func.count(Record.id)))).scalar() == 5
        assert (await db.execute(select(func.count(Response.id)))).scalar() == 4

        records = (await db.execute(select(Record))).scalars().all()
        mock_search_engine.index_records.assert_called_once_with(dataset, records)

        test_telemetry.assert_called_once_with(
            action="DatasetRecordsCreated", data={"records": len(records_json["items"])}
        )

    async def test_create_dataset_records_as_annotator(self, async_client: "AsyncClient", db: "AsyncSession"):
        annotator = await AnnotatorFactory.create()
        dataset = await DatasetFactory.create(status=DatasetStatus.ready)
        records_json = {
            "items": [
                {
                    "fields": {"input": "Say Hello", "ouput": "Hello"},
                    "external_id": "1",
                    "response": {
                        "values": {
                            "input_ok": {"value": "yes"},
                            "output_ok": {"value": "yes"},
                        },
                        "status": "submitted",
                    },
                },
            ],
        }

        response = await async_client.post(
            f"/api/v1/datasets/{dataset.id}/records",
            headers={API_KEY_HEADER_NAME: annotator.api_key},
            json=records_json,
        )

        assert response.status_code == 403
        assert (await db.execute(select(func.count(Record.id)))).scalar() == 0
        assert (await db.execute(select(func.count(Response.id)))).scalar() == 0

    async def test_create_dataset_records_with_submitted_response(
        self, async_client: "AsyncClient", db: "AsyncSession", owner: User, owner_auth_header: dict
    ):
        dataset = await DatasetFactory.create(status=DatasetStatus.ready)
        await TextFieldFactory.create(name="input", dataset=dataset)
        await TextFieldFactory.create(name="output", dataset=dataset)

        await TextQuestionFactory.create(name="input_ok", dataset=dataset)
        await TextQuestionFactory.create(name="output_ok", dataset=dataset)

        records_json = {
            "items": [
                {
                    "fields": {"input": "Say Hello", "output": "Hello"},
                    "responses": [
                        {
                            "values": {"input_ok": {"value": "yes"}, "output_ok": {"value": "yes"}},
                            "status": "submitted",
                            "user_id": str(owner.id),
                        }
                    ],
                },
            ]
        }

        response = await async_client.post(
            f"/api/v1/datasets/{dataset.id}/records", headers=owner_auth_header, json=records_json
        )

        assert response.status_code == 204
        assert (await db.execute(select(func.count(Record.id)))).scalar() == 1
        assert (await db.execute(select(func.count(Response.id)))).scalar() == 1

    async def test_create_dataset_records_with_submitted_response_without_values(
        self,
        async_client: "AsyncClient",
        db: "AsyncSession",
        owner: User,
        owner_auth_header: dict,
    ):
        dataset = await DatasetFactory.create(status=DatasetStatus.ready)

        records_json = {
            "items": [
                {
                    "fields": {"input": "Say Hello", "ouput": "Hello"},
                    "responses": [
                        {
                            "user_id": str(owner.id),
                            "status": "submitted",
                        }
                    ],
                },
            ]
        }

        response = await async_client.post(
            f"/api/v1/datasets/{dataset.id}/records", headers=owner_auth_header, json=records_json
        )

        assert response.status_code == 422
        assert (await db.execute(select(func.count(Response.id)))).scalar() == 0
        assert (await db.execute(select(func.count(Record.id)))).scalar() == 0

    async def test_create_dataset_records_with_discarded_response(
        self,
        async_client: "AsyncClient",
        db: "AsyncSession",
        owner: User,
        owner_auth_header: dict,
    ):
        dataset = await DatasetFactory.create(status=DatasetStatus.ready)
        await TextFieldFactory.create(name="input", dataset=dataset)
        await TextFieldFactory.create(name="output", dataset=dataset)

        await TextQuestionFactory.create(name="input_ok", dataset=dataset)
        await TextQuestionFactory.create(name="output_ok", dataset=dataset)

        records_json = {
            "items": [
                {
                    "fields": {"input": "Say Hello", "output": "Hello"},
                    "responses": [
                        {
                            "values": {"input_ok": {"value": "yes"}, "output_ok": {"value": "yes"}},
                            "status": "discarded",
                            "user_id": str(owner.id),
                        }
                    ],
                },
            ]
        }

        response = await async_client.post(
            f"/api/v1/datasets/{dataset.id}/records", headers=owner_auth_header, json=records_json
        )

        assert response.status_code == 204
        assert (await db.execute(select(func.count(Record.id)))).scalar() == 1
        assert (
            await db.execute(select(func.count(Response.id)).filter(Response.status == ResponseStatus.discarded))
        ).scalar() == 1

    async def test_create_dataset_records_with_invalid_response_status(
        self,
        async_client: "AsyncClient",
        db: "AsyncSession",
        owner: User,
        owner_auth_header: dict,
    ):
        dataset = await DatasetFactory.create(status=DatasetStatus.ready)
        records_json = {
            "items": [
                {
                    "fields": {"input": "Say Hello", "ouput": "Hello"},
                    "responses": [
                        {
                            "values": {"input_ok": {"value": "yes"}, "output_ok": {"value": "yes"}},
                            "status": "invalid",
                            "user_id": str(owner.id),
                        }
                    ],
                },
            ]
        }

        response = await async_client.post(
            f"/api/v1/datasets/{dataset.id}/records", headers=owner_auth_header, json=records_json
        )

        assert response.status_code == 422
        assert (await db.execute(select(func.count(Response.id)))).scalar() == 0
        assert (await db.execute(select(func.count(Record.id)))).scalar() == 0

    async def test_create_dataset_records_with_discarded_response_without_values(
        self,
        async_client: "AsyncClient",
        db: "AsyncSession",
        owner: User,
        owner_auth_header: dict,
    ):
        dataset = await DatasetFactory.create(status=DatasetStatus.ready)
        await TextFieldFactory.create(name="input", dataset=dataset)
        await TextFieldFactory.create(name="output", dataset=dataset)

        await TextQuestionFactory.create(name="input_ok", dataset=dataset)
        await TextQuestionFactory.create(name="output_ok", dataset=dataset)

        records_json = {
            "items": [
                {
                    "fields": {"input": "Say Hello", "output": "Hello"},
                    "responses": [
                        {
                            "status": "discarded",
                            "user_id": str(owner.id),
                        }
                    ],
                },
            ]
        }

        response = await async_client.post(
            f"/api/v1/datasets/{dataset.id}/records", headers=owner_auth_header, json=records_json
        )

        assert response.status_code == 204
        assert (await db.execute(select(func.count(Response.id)))).scalar() == 1
        assert (await db.execute(select(func.count(Record.id)))).scalar() == 1

    async def test_create_dataset_records_with_non_published_dataset(
        self, async_client: "AsyncClient", db: "AsyncSession", owner_auth_header: dict
    ):
        dataset = await DatasetFactory.create(status=DatasetStatus.draft)
        records_json = {
            "items": [
                {"fields": {"input": "Say Hello", "ouput": "Hello"}, "external_id": "1"},
            ],
        }

        response = await async_client.post(
            f"/api/v1/datasets/{dataset.id}/records", headers=owner_auth_header, json=records_json
        )

        assert response.status_code == 422
        assert response.json() == {"detail": "Records cannot be created for a non published dataset"}
        assert (await db.execute(select(func.count(Record.id)))).scalar() == 0
        assert (await db.execute(select(func.count(Response.id)))).scalar() == 0

    async def test_create_dataset_records_with_less_items_than_allowed(
        self, async_client: "AsyncClient", db: "AsyncSession", owner_auth_header: dict
    ):
        dataset = await DatasetFactory.create(status=DatasetStatus.ready)
        records_json = {
            "items": [
                {
                    "fields": {"input": "Say Hello", "ouput": "Hello"},
                    "external_id": str(external_id),
                }
                for external_id in range(0, RECORDS_CREATE_MIN_ITEMS - 1)
            ]
        }

        response = await async_client.post(
            f"/api/v1/datasets/{dataset.id}/records", headers=owner_auth_header, json=records_json
        )

        assert response.status_code == 422
        assert (await db.execute(select(func.count(Record.id)))).scalar() == 0
        assert (await db.execute(select(func.count(Response.id)))).scalar() == 0

    async def test_create_dataset_records_with_more_items_than_allowed(
        self, async_client: "AsyncClient", db: "AsyncSession", owner_auth_header: dict
    ):
        dataset = await DatasetFactory.create(status=DatasetStatus.ready)
        records_json = {
            "items": [
                {
                    "fields": {"input": "Say Hello", "ouput": "Hello"},
                    "external_id": str(external_id),
                }
                for external_id in range(0, RECORDS_CREATE_MAX_ITEMS + 1)
            ]
        }

        response = await async_client.post(
            f"/api/v1/datasets/{dataset.id}/records", headers=owner_auth_header, json=records_json
        )

        assert response.status_code == 422
        assert (await db.execute(select(func.count(Record.id)))).scalar() == 0
        assert (await db.execute(select(func.count(Response.id)))).scalar() == 0

    async def test_create_dataset_records_with_invalid_records(
        self, async_client: "AsyncClient", db: "AsyncSession", owner_auth_header: dict
    ):
        dataset = await DatasetFactory.create(status=DatasetStatus.ready)
        records_json = {
            "items": [
                {"fields": {"input": "Say Hello", "ouput": "Hello"}, "external_id": 1},
                {"fields": "invalid", "external_id": 2},
                {"fields": {"input": "Say Hello", "ouput": "Hello"}, "external_id": 3},
            ]
        }

        response = await async_client.post(
            f"/api/v1/datasets/{dataset.id}/records", headers=owner_auth_header, json=records_json
        )

        assert response.status_code == 422
        assert (await db.execute(select(func.count(Response.id)))).scalar() == 0
        assert (await db.execute(select(func.count(Record.id)))).scalar() == 0

    async def test_create_dataset_records_with_nonexistent_dataset_id(
        self, async_client: "AsyncClient", db: "AsyncSession", owner_auth_header: dict
    ):
        await DatasetFactory.create()
        records_json = {
            "items": [
                {"fields": {"input": "Say Hello", "ouput": "Hello"}, "external_id": 1},
                {"fields": {"input": "Say Hello", "ouput": "Hello"}, "external_id": 2},
            ]
        }

        response = await async_client.post(
            f"/api/v1/datasets/{uuid4()}/records", headers=owner_auth_header, json=records_json
        )

        assert response.status_code == 404
        assert (await db.execute(select(func.count(Response.id)))).scalar() == 0
        assert (await db.execute(select(func.count(Record.id)))).scalar() == 0

    @pytest.mark.parametrize("role", [UserRole.owner, UserRole.admin])
    async def test_update_dataset_records(
        self, async_client: "AsyncClient", mock_search_engine: "SearchEngine", role: UserRole
    ):
        dataset = await DatasetFactory.create()
        user = await UserFactory.create(workspaces=[dataset.workspace], role=role)
        question_1 = await TextQuestionFactory.create(dataset=dataset)
        question_2 = await TextQuestionFactory.create(dataset=dataset)
        question_3 = await TextQuestionFactory.create(dataset=dataset)
        await TermsMetadataPropertyFactory.create(name="terms-metadata-property", dataset=dataset)
        await IntegerMetadataPropertyFactory.create(name="integer-metadata-property", dataset=dataset)
        await FloatMetadataPropertyFactory.create(name="float-metadata-property", dataset=dataset)
        records = await RecordFactory.create_batch(
            size=10,
            dataset=dataset,
            metadata_={"terms-metadata-property": "a", "integer-metadata-property": 1, "float-metadata-property": 1.0},
        )

        # record 0 suggestions (should be deleted)
        suggestions_records_0 = [
            await SuggestionFactory.create(question=question_1, record=records[0], value="suggestion 0 1"),
            await SuggestionFactory.create(question=question_2, record=records[0], value="suggestion 0 2"),
            await SuggestionFactory.create(question=question_3, record=records[0], value="suggestion 0 3"),
        ]

        # record 1 suggestions (should be deleted)
        suggestions_records_1 = [
            await SuggestionFactory.create(question=question_1, record=records[1], value="suggestion 1 1"),
            await SuggestionFactory.create(question=question_2, record=records[1], value="suggestion 1 2"),
            await SuggestionFactory.create(question=question_3, record=records[1], value="suggestion 1 3"),
        ]

        # record 2 suggestions (should be kept)
        suggestions_records_2 = [
            await SuggestionFactory.create(question=question_1, record=records[2], value="suggestion 2 1"),
            await SuggestionFactory.create(question=question_2, record=records[2], value="suggestion 2 2"),
            await SuggestionFactory.create(question=question_3, record=records[2], value="suggestion 2 3"),
        ]

        response = await async_client.patch(
            f"/api/v1/datasets/{dataset.id}/records",
            headers={API_KEY_HEADER_NAME: user.api_key},
            json={
                "items": [
                    {
                        "id": str(records[0].id),
                        "metadata": {
                            "terms-metadata-property": "a",
                            "integer-metadata-property": 0,
                            "float-metadata-property": 0.0,
                            "extra-metadata": "yes",
                        },
                        "suggestions": [
                            {
                                "question_id": str(question_1.id),
                                "value": "suggestion updated 0 1",
                            },
                            {
                                "question_id": str(question_2.id),
                                "value": "suggestion updated 0 2",
                            },
                            {"question_id": str(question_3.id), "value": "suggestion updated 0 3"},
                        ],
                    },
                    {
                        "id": str(records[1].id),
                        "metadata": {
                            "terms-metadata-property": "b",
                            "integer-metadata-property": 1,
                            "float-metadata-property": 1.0,
                            "extra-metadata": "yes",
                        },
                        "suggestions": [
                            {
                                "question_id": str(question_1.id),
                                "value": "suggestion updated 1 1",
                            }
                        ],
                    },
                    {
                        "id": str(records[2].id),
                        "metadata": {
                            "terms-metadata-property": "c",
                            "integer-metadata-property": 2,
                            "float-metadata-property": 2.0,
                            "extra-metadata": "yes",
                        },
                    },
                    {
                        "id": str(records[3].id),
                        "suggestions": [
                            {
                                "question_id": str(question_1.id),
                                "value": "suggestion updated 3 1",
                            },
                            {
                                "question_id": str(question_2.id),
                                "value": "suggestion updated 3 2",
                            },
                            {"question_id": str(question_3.id), "value": "suggestion updated 3 3"},
                        ],
                    },
                ]
            },
        )

        assert response.status_code == 204

        # Record 0
        assert records[0].metadata_ == {
            "terms-metadata-property": "a",
            "integer-metadata-property": 0,
            "float-metadata-property": 0.0,
            "extra-metadata": "yes",
        }
        await records[0].awaitable_attrs.suggestions
        assert len(records[0].suggestions) == 3
        assert records[0].suggestions[0].value == "suggestion updated 0 1"
        assert records[0].suggestions[1].value == "suggestion updated 0 2"
        assert records[0].suggestions[2].value == "suggestion updated 0 3"
        for suggestion in suggestions_records_0:
            assert inspect(suggestion).deleted

        # Record 1
        assert records[1].metadata_ == {
            "terms-metadata-property": "b",
            "integer-metadata-property": 1,
            "float-metadata-property": 1.0,
            "extra-metadata": "yes",
        }
        await records[1].awaitable_attrs.suggestions
        assert len(records[1].suggestions) == 1
        assert records[1].suggestions[0].value == "suggestion updated 1 1"
        for suggestion in suggestions_records_1:
            assert inspect(suggestion).deleted

        # Record 2
        assert records[2].metadata_ == {
            "terms-metadata-property": "c",
            "integer-metadata-property": 2,
            "float-metadata-property": 2.0,
            "extra-metadata": "yes",
        }
        await records[2].awaitable_attrs.suggestions
        for suggestion in suggestions_records_2:
            assert inspect(suggestion).persistent

        # Record 3
        await records[3].awaitable_attrs.suggestions
        assert len(records[3].suggestions) == 3
        assert records[3].suggestions[0].value == "suggestion updated 3 1"
        assert records[3].suggestions[1].value == "suggestion updated 3 2"
        assert records[3].suggestions[2].value == "suggestion updated 3 3"

        # it should be called only with the first three records (metadata was updated for them)
        mock_search_engine.index_records.assert_called_once_with(dataset, records[:3])

    async def test_update_dataset_records_with_invalid_metadata(
        self, async_client: "AsyncClient", owner_auth_header: dict
    ):
        dataset = await DatasetFactory.create()
        await TermsMetadataPropertyFactory.create(dataset=dataset, name="terms")
        records = await RecordFactory.create_batch(5, dataset=dataset)

        response = await async_client.patch(
            f"/api/v1/datasets/{dataset.id}/records",
            headers=owner_auth_header,
            json={
                "items": [
                    {
                        "id": str(records[0].id),
                        "metadata": {
                            "terms": "a",
                        },
                    },
                    {
                        "id": str(records[1].id),
                        "metadata": {
                            "terms": "i was not declared",
                        },
                    },
                ]
            },
        )

        assert response.status_code == 422
        assert response.json() == {
            "detail": "Provided metadata for record at position 1 is not valid: 'terms' metadata property validation "
            "failed because 'i was not declared' is not an allowed term."
        }

    async def test_update_dataset_records_with_invalid_suggestions(
        self, async_client: "AsyncClient", owner_auth_header: dict
    ):
        dataset = await DatasetFactory.create()
        question = await LabelSelectionQuestionFactory.create(dataset=dataset)
        records = await RecordFactory.create_batch(5, dataset=dataset)

        response = await async_client.patch(
            f"/api/v1/datasets/{dataset.id}/records",
            headers=owner_auth_header,
            json={
                "items": [
                    {"id": str(records[0].id), "suggestions": [{"question_id": str(question.id), "value": "option-a"}]},
                    {
                        "id": str(records[1].id),
                        "suggestions": [{"question_id": str(question.id), "value": "not-valid-option"}],
                    },
                ]
            },
        )

        assert response.status_code == 422
        assert response.json() == {
            "detail": "Provided suggestion for record at position 0 and suggestion at position 0 is not valid: "
            "'option-a' is not a valid option.\nValid options are: ['option1', 'option2', 'option3']"
        }

    async def test_update_dataset_records_with_nonexistent_dataset_id(
        self, async_client: "AsyncClient", owner_auth_header: dict
    ):
        dataset_id = uuid4()

        response = await async_client.patch(
            f"/api/v1/datasets/{dataset_id}/records",
            headers=owner_auth_header,
            json={
                "items": [
                    {
                        "id": str(uuid4()),
                    }
                ]
            },
        )

        assert response.status_code == 404
        assert response.json() == {"detail": f"Dataset with id `{dataset_id}` not found"}

    async def test_update_dataset_records_with_nonexistent_records(
        self, async_client: "AsyncClient", owner_auth_header: dict
    ):
        dataset = await DatasetFactory.create()
        record = await RecordFactory.create(dataset=dataset)

        records = [{"id": str(uuid4()), "metadata": {"i exists": False}} for _ in range(3)]

        records.append({"id": str(record.id), "metadata": {"i exists": True}})

        response = await async_client.patch(
            f"/api/v1/datasets/{dataset.id}/records",
            headers=owner_auth_header,
            json={"items": records},
        )

        assert response.status_code == 422
        assert response.json() == {
            "detail": f"Found records that do not exist: {records[0]['id']}, {records[1]['id']}, {records[2]['id']}"
        }

    async def test_update_dataset_records_with_duplicate_records_ids(
        self, async_client: "AsyncClient", owner_auth_header: dict
    ):
        dataset = await DatasetFactory.create()
        record = await RecordFactory.create(dataset=dataset)

        response = await async_client.patch(
            f"/api/v1/datasets/{dataset.id}/records",
            headers=owner_auth_header,
            json={
                "items": [
                    {"id": str(record.id)},
                    {"id": str(record.id)},
                ]
            },
        )

        assert response.status_code == 422
        assert response.json() == {"detail": "Found duplicate records IDs"}

    async def test_update_dataset_records_with_duplicate_suggestions_question_ids(
        self, async_client: "AsyncClient", owner_auth_header: dict
    ):
        dataset = await DatasetFactory.create()
        question = await TextQuestionFactory.create(dataset=dataset)
        record = await RecordFactory.create(dataset=dataset)

        response = await async_client.patch(
            f"/api/v1/datasets/{dataset.id}/records",
            headers=owner_auth_header,
            json={
                "items": [
                    {
                        "id": str(record.id),
                        "suggestions": [
                            {"question_id": str(question.id), "value": "a"},
                            {"question_id": str(question.id), "value": "b"},
                        ],
                    },
                ]
            },
        )

        assert response.status_code == 422
        assert response.json() == {"detail": "Found duplicate suggestions question IDs for record at position 0"}

    async def test_update_dataset_records_as_admin_from_another_workspace(self, async_client: "AsyncClient"):
        dataset = await DatasetFactory.create()
        user = await UserFactory.create(role=UserRole.admin)

        response = await async_client.patch(
            f"/api/v1/datasets/{dataset.id}/records",
            headers={API_KEY_HEADER_NAME: user.api_key},
            json={
                "items": [
                    {
                        "id": str(uuid4()),
                    }
                ]
            },
        )

        assert response.status_code == 403

    async def test_update_dataset_records_as_annotator(self, async_client: "AsyncClient"):
        dataset = await DatasetFactory.create()
        user = await UserFactory.create(role=UserRole.annotator, workspaces=[dataset.workspace])

        response = await async_client.patch(
            f"/api/v1/datasets/{dataset.id}/records",
            headers={API_KEY_HEADER_NAME: user.api_key},
            json={
                "items": [
                    {
                        "id": str(uuid4()),
                    }
                ]
            },
        )

        assert response.status_code == 403

    async def test_update_dataset_records_without_authentication(self, async_client: "AsyncClient"):
        dataset = await DatasetFactory.create()

        response = await async_client.patch(
            f"/api/v1/datasets/{dataset.id}/records", json={"items": [{"id": str(uuid4())}]}
        )

        assert response.status_code == 401

    @pytest.mark.parametrize("role", [UserRole.owner, UserRole.admin])
    async def test_delete_dataset_records(
        self, async_client: "AsyncClient", db: "AsyncSession", mock_search_engine: SearchEngine, role: UserRole
    ):
        dataset = await DatasetFactory.create()
        user = await UserFactory.create(workspaces=[dataset.workspace], role=role)
        records = await RecordFactory.create_batch(10, dataset=dataset)
        random_uuids = [str(uuid4()) for _ in range(0, 5)]

        records_ids = [str(record.id) for record in records]

        uuids_str = ",".join(records_ids + random_uuids)

        response = await async_client.delete(
            f"/api/v1/datasets/{dataset.id}/records",
            headers={API_KEY_HEADER_NAME: user.api_key},
            params={"ids": uuids_str},
        )

        assert response.status_code == 204, response.json()
        assert (await db.execute(select(func.count(Record.id)))).scalar() == 0
        # `delete_records` is called with the records returned by the delete statement, which are different ORM objects
        # than the ones created by the factory
        mock_search_engine.delete_records.assert_called_once_with(dataset=dataset, records=ANY)

    async def test_delete_dataset_records_with_no_ids(self, async_client: "AsyncClient", owner_auth_header: dict):
        dataset = await DatasetFactory.create()

        response = await async_client.delete(
            f"/api/v1/datasets/{dataset.id}/records",
            headers=owner_auth_header,
            params={"ids": ""},
        )

        assert response.status_code == 422

    async def test_delete_dataset_records_exceeding_limit(self, async_client: "AsyncClient", owner_auth_header: dict):
        dataset = await DatasetFactory.create()
        records = await RecordFactory.create_batch(200, dataset=dataset)

        records_ids = [str(record.id) for record in records]

        response = await async_client.delete(
            f"/api/v1/datasets/{dataset.id}/records",
            headers=owner_auth_header,
            params={"ids": ",".join(records_ids)},
        )

        assert response.status_code == 422

    async def test_delete_dataset_records_from_another_dataset(
        self, async_client: "AsyncClient", db: "AsyncSession", owner_auth_header: dict
    ):
        dataset_a = await DatasetFactory.create()
        dataset_b = await DatasetFactory.create()
        records_a = await RecordFactory.create_batch(10, dataset=dataset_a)
        records_b = await RecordFactory.create_batch(10, dataset=dataset_b)

        records_ids_a = [str(record.id) for record in records_a]
        records_ids_b = [str(record.id) for record in records_b]

        uuids_str = ",".join(records_ids_a + records_ids_b)

        response = await async_client.delete(
            f"/api/v1/datasets/{dataset_a.id}/records", headers=owner_auth_header, params={"ids": uuids_str}
        )

        assert response.status_code == 204

    async def test_delete_dataset_records_as_admin_from_another_workspace(self, async_client: "AsyncClient"):
        dataset = await DatasetFactory.create()
        user = await UserFactory.create(role=UserRole.admin)

        response = await async_client.delete(
            f"/api/v1/datasets/{dataset.id}/records",
            headers={API_KEY_HEADER_NAME: user.api_key},
            params={"ids": ""},
        )

        assert response.status_code == 403

    async def test_delete_dataset_records_as_annotator(self, async_client: "AsyncClient"):
        dataset = await DatasetFactory.create()
        user = await UserFactory.create(workspaces=[dataset.workspace], role=UserRole.annotator)

        response = await async_client.delete(
            f"/api/v1/datasets/{dataset.id}/records",
            headers={API_KEY_HEADER_NAME: user.api_key},
            params={"ids": ""},
        )

        assert response.status_code == 403

    async def test_search_dataset_records(
        self, async_client: "AsyncClient", mock_search_engine: SearchEngine, owner: User, owner_auth_header: dict
    ):
        workspace = await WorkspaceFactory.create()
        dataset, _, records, _, _ = await self.create_dataset_with_user_responses(owner, workspace)

        mock_search_engine.search.return_value = SearchResponses(
            items=[
                SearchResponseItem(record_id=records[0].id, score=14.2),
                SearchResponseItem(record_id=records[1].id, score=12.2),
            ],
            total=2,
        )

        query_json = {"query": {"text": {"q": "Hello", "field": "input"}}}
        response = await async_client.post(
            f"/api/v1/me/datasets/{dataset.id}/records/search", headers=owner_auth_header, json=query_json
        )

        mock_search_engine.search.assert_called_once_with(
            dataset=dataset,
<<<<<<< HEAD
            query=StringQuery(
                q="Hello",
                field="input",
            ),
=======
            query=StringQuery(q="Hello", field="input"),
            metadata_filters=[],
>>>>>>> 31a4d26b
            user_response_status_filter=None,
            offset=0,
            limit=LIST_DATASET_RECORDS_LIMIT_DEFAULT,
            sort_by=None,
        )
        assert response.status_code == 200
        assert response.json() == {
            "items": [
                {
                    "record": {
                        "id": str(records[0].id),
                        "fields": {"input": "input_a", "output": "output_a"},
                        "metadata": None,
                        "external_id": records[0].external_id,
                        "inserted_at": records[0].inserted_at.isoformat(),
                        "updated_at": records[0].updated_at.isoformat(),
                    },
                    "query_score": 14.2,
                },
                {
                    "record": {
                        "id": str(records[1].id),
                        "fields": {"input": "input_b", "output": "output_b"},
                        "metadata": {"unit": "test"},
                        "external_id": records[1].external_id,
                        "inserted_at": records[1].inserted_at.isoformat(),
                        "updated_at": records[1].updated_at.isoformat(),
                    },
                    "query_score": 12.2,
                },
            ],
            "total": 2,
        }

    @pytest.mark.parametrize(
        ("property_config", "param_value", "expected_filter_class", "expected_filter_args"),
        [
            (
                {"name": "terms_prop", "settings": {"type": "terms"}},
                "value",
                TermsMetadataFilter,
                dict(values=["value"]),
            ),
            (
                {"name": "terms_prop", "settings": {"type": "terms"}},
                "value1,value2",
                TermsMetadataFilter,
                dict(values=["value1", "value2"]),
            ),
            (
                {"name": "integer_prop", "settings": {"type": "integer"}},
                '{"ge": 10, "le": 20}',
                IntegerMetadataFilter,
                dict(ge=10, le=20),
            ),
            (
                {"name": "integer_prop", "settings": {"type": "integer"}},
                '{"ge": 20}',
                IntegerMetadataFilter,
                dict(ge=20, high=None),
            ),
            (
                {"name": "integer_prop", "settings": {"type": "integer"}},
                '{"le": 20}',
                IntegerMetadataFilter,
                dict(low=None, le=20),
            ),
            (
                {"name": "float_prop", "settings": {"type": "float"}},
                '{"ge": -1.30, "le": 23.23}',
                FloatMetadataFilter,
                dict(ge=-1.30, le=23.23),
            ),
            (
                {"name": "float_prop", "settings": {"type": "float"}},
                '{"ge": 23.23}',
                FloatMetadataFilter,
                dict(ge=23.23, high=None),
            ),
            (
                {"name": "float_prop", "settings": {"type": "float"}},
                '{"le": 11.32}',
                FloatMetadataFilter,
                dict(low=None, le=11.32),
            ),
        ],
    )
    async def test_search_dataset_records_with_metadata_filter(
        self,
        async_client: "AsyncClient",
        mock_search_engine: SearchEngine,
        owner: User,
        owner_auth_header: dict,
        property_config: dict,
        param_value: str,
        expected_filter_class: Type[MetadataFilter],
        expected_filter_args: dict,
    ):
        workspace = await WorkspaceFactory.create()
        dataset, _, records, _, _ = await self.create_dataset_with_user_responses(owner, workspace)

        metadata_property = await MetadataPropertyFactory.create(
            name=property_config["name"],
            settings=property_config["settings"],
            dataset=dataset,
        )

        mock_search_engine.search.return_value = SearchResponses(
            total=2,
            items=[
                SearchResponseItem(record_id=records[0].id, score=14.2),
                SearchResponseItem(record_id=records[1].id, score=12.2),
            ],
        )

        params = {"metadata": [f"{metadata_property.name}:{param_value}"]}

        query_json = {"query": {"text": {"q": "Hello", "field": "input"}}}
        response = await async_client.post(
            f"/api/v1/me/datasets/{dataset.id}/records/search",
            params=params,
            headers=owner_auth_header,
            json=query_json,
        )
        assert response.status_code == 200, response.json()

        mock_search_engine.search.assert_called_once_with(
            dataset=dataset,
            query=StringQuery(q="Hello", field="input"),
            metadata_filters=[expected_filter_class(metadata_property=metadata_property, **expected_filter_args)],
            user_response_status_filter=None,
            offset=0,
            limit=LIST_DATASET_RECORDS_LIMIT_DEFAULT,
            sort_by=None,
        )

    @pytest.mark.parametrize(
        ("property_config", "wrong_value"),
        [
            ({"name": "terms_prop", "settings": {"type": "terms"}}, None),
            ({"name": "terms_prop", "settings": {"type": "terms"}}, "terms_prop"),
            ({"name": "terms_prop", "settings": {"type": "terms"}}, "terms_prop:"),
            ({"name": "terms_prop", "settings": {"type": "terms"}}, "wrong-value"),
            ({"name": "integer_prop", "settings": {"type": "integer"}}, None),
            ({"name": "integer_prop", "settings": {"type": "integer"}}, "integer_prop"),
            ({"name": "integer_prop", "settings": {"type": "integer"}}, "integer_prop:"),
            ({"name": "integer_prop", "settings": {"type": "integer"}}, "integer_prop:{}"),
            ({"name": "integer_prop", "settings": {"type": "integer"}}, "wrong-value"),
            ({"name": "float_prop", "settings": {"type": "float"}}, None),
            ({"name": "float_prop", "settings": {"type": "float"}}, "float_prop"),
            ({"name": "float_prop", "settings": {"type": "float"}}, "float_prop:"),
            ({"name": "float_prop", "settings": {"type": "float"}}, "float_prop:{}"),
            ({"name": "float_prop", "settings": {"type": "float"}}, "wrong-value"),
        ],
    )
    async def test_search_dataset_records_with_wrong_metadata_filter_values(
        self,
        async_client: "AsyncClient",
        mock_search_engine: SearchEngine,
        owner: User,
        owner_auth_header: dict,
        property_config: dict,
        wrong_value: str,
    ):
        workspace = await WorkspaceFactory.create()
        dataset, _, records, _, _ = await self.create_dataset_with_user_responses(owner, workspace)

        await MetadataPropertyFactory.create(
            name=property_config["name"],
            settings=property_config["settings"],
            dataset=dataset,
        )

        mock_search_engine.search.return_value = SearchResponses(
            items=[
                SearchResponseItem(record_id=records[0].id, score=14.2),
                SearchResponseItem(record_id=records[1].id, score=12.2),
            ],
            total=2,
        )

        params = {"metadata": [wrong_value]}

        query_json = {"query": {"text": {"q": "Hello"}}}
        response = await async_client.post(
            f"/api/v1/me/datasets/{dataset.id}/records/search",
            params=params,
            headers=owner_auth_header,
            json=query_json,
        )
        assert response.status_code == 422, response.json()

    @pytest.mark.parametrize(
        "sorts",
        [
            [("inserted_at", None)],
            [("inserted_at", "asc")],
            [("inserted_at", "desc")],
            [("updated_at", None)],
            [("updated_at", "asc")],
            [("updated_at", "desc")],
            [("metadata.terms-metadata-property", None)],
            [("metadata.terms-metadata-property", "asc")],
            [("metadata.terms-metadata-property", "desc")],
            [("inserted_at", "asc"), ("updated_at", "desc")],
            [("inserted_at", "desc"), ("updated_at", "asc")],
            [("inserted_at", "asc"), ("metadata.terms-metadata-property", "desc")],
            [("inserted_at", "desc"), ("metadata.terms-metadata-property", "asc")],
            [("updated_at", "asc"), ("metadata.terms-metadata-property", "desc")],
            [("updated_at", "desc"), ("metadata.terms-metadata-property", "asc")],
            [("inserted_at", "asc"), ("updated_at", "desc"), ("metadata.terms-metadata-property", "asc")],
            [("inserted_at", "desc"), ("updated_at", "asc"), ("metadata.terms-metadata-property", "desc")],
            [("inserted_at", "asc"), ("updated_at", "asc"), ("metadata.terms-metadata-property", "desc")],
        ],
    )
    async def test_search_dataset_records_with_sort_by(
        self,
        async_client: "AsyncClient",
        mock_search_engine: SearchEngine,
        owner: "User",
        owner_auth_header: dict,
        sorts: List[Tuple[str, Union[str, None]]],
    ):
        workspace = await WorkspaceFactory.create()
        dataset, _, records, _, _ = await self.create_dataset_with_user_responses(owner, workspace)

        expected_sorts_by = []
        for field, order in sorts:
            if field not in ("inserted_at", "updated_at"):
                field = await TermsMetadataPropertyFactory.create(name=field.split(".")[-1], dataset=dataset)
            expected_sorts_by.append(SortBy(field=field, order=order or "asc"))

        mock_search_engine.search.return_value = SearchResponses(
            total=2,
            items=[
                SearchResponseItem(record_id=records[0].id, score=14.2),
                SearchResponseItem(record_id=records[1].id, score=12.2),
            ],
        )

        query_params = {
            "sort_by": [f"{field}:{order}" if order is not None else f"{field}:asc" for field, order in sorts]
        }

        query_json = {"query": {"text": {"q": "Hello", "field": "input"}}}

        response = await async_client.post(
            f"/api/v1/me/datasets/{dataset.id}/records/search",
            params=query_params,
            headers=owner_auth_header,
            json=query_json,
        )
        assert response.status_code == 200
        assert response.json()["total"] == 2

        mock_search_engine.search.assert_called_once_with(
            dataset=dataset,
            query=StringQuery(q="Hello", field="input"),
            metadata_filters=[],
            user_response_status_filter=None,
            offset=0,
            limit=LIST_DATASET_RECORDS_LIMIT_DEFAULT,
            sort_by=expected_sorts_by,
        )

    async def test_search_dataset_records_with_sort_by_with_wrong_sort_order_value(
        self, async_client: "AsyncClient", owner: "User", owner_auth_header: dict
    ):
        workspace = await WorkspaceFactory.create()
        dataset, _, _, _, _ = await self.create_dataset_with_user_responses(owner, workspace)

        query_json = {"query": {"text": {"q": "Hello", "field": "input"}}}

        response = await async_client.post(
            f"/api/v1/me/datasets/{dataset.id}/records/search",
            params={"sort_by": "inserted_at:wrong"},
            headers=owner_auth_header,
            json=query_json,
        )
        assert response.status_code == 422
        assert response.json() == {
            "detail": "Provided sort order in 'sort_by' query param 'wrong' for field 'inserted_at' is not valid."
        }

    async def test_search_dataset_records_with_sort_by_with_non_existent_metadata_property(
        self, async_client: "AsyncClient", owner: "User", owner_auth_header: dict
    ):
        workspace = await WorkspaceFactory.create()
        dataset, _, _, _, _ = await self.create_dataset_with_user_responses(owner, workspace)

        query_json = {"query": {"text": {"q": "Hello", "field": "input"}}}

        response = await async_client.post(
            f"/api/v1/me/datasets/{dataset.id}/records/search",
            params={"sort_by": "metadata.i-do-not-exist:asc"},
            headers=owner_auth_header,
            json=query_json,
        )
        assert response.status_code == 422
        assert response.json() == {
            "detail": f"Provided metadata property in 'sort_by' query param 'i-do-not-exist' not found in dataset with '{dataset.id}'."
        }

    async def test_search_dataset_records_with_sort_by_with_invalid_field(
        self, async_client: "AsyncClient", owner: "User", owner_auth_header: dict
    ):
        workspace = await WorkspaceFactory.create()
        dataset, _, _, _, _ = await self.create_dataset_with_user_responses(owner, workspace)

        query_json = {"query": {"text": {"q": "Hello", "field": "input"}}}

        response = await async_client.post(
            f"/api/v1/me/datasets/{dataset.id}/records/search",
            params={"sort_by": "not-valid"},
            headers=owner_auth_header,
            json=query_json,
        )
        assert response.status_code == 422
        assert response.json() == {
            "detail": "Provided sort field in 'sort_by' query param 'not-valid' is not valid. It must be either 'inserted_at', 'updated_at' or `metadata.metadata-property-name`"
        }

    @pytest.mark.parametrize("role", [UserRole.annotator, UserRole.admin, UserRole.owner])
    @pytest.mark.parametrize(
        "includes",
        [[RecordInclude.responses], [RecordInclude.suggestions], [RecordInclude.responses, RecordInclude.suggestions]],
    )
    async def test_search_dataset_records_with_include(
        self,
        async_client: "AsyncClient",
        mock_search_engine: SearchEngine,
        role: UserRole,
        includes: List[RecordInclude],
    ):
        workspace = await WorkspaceFactory.create()
        user = await UserFactory.create(workspaces=[workspace], role=role)
        dataset, questions, records, responses, suggestions = await self.create_dataset_with_user_responses(
            user, workspace
        )
        response_a_user, response_b_user = responses[1], responses[3]
        suggestion_a, suggestion_b = suggestions

        mock_search_engine.search.return_value = SearchResponses(
            items=[
                SearchResponseItem(record_id=records[0].id, score=14.2),
                SearchResponseItem(record_id=records[1].id, score=12.2),
            ],
            total=2,
        )

        query_json = {"query": {"text": {"q": "Hello", "field": "input"}}}
        params = [("include", include.value) for include in includes]
        response = await async_client.post(
            f"/api/v1/me/datasets/{dataset.id}/records/search",
            headers={API_KEY_HEADER_NAME: user.api_key},
            json=query_json,
            params=params,
        )

        mock_search_engine.search.assert_called_once_with(
            dataset=dataset,
<<<<<<< HEAD
            query=StringQuery(
                q="Hello",
                field="input",
            ),
=======
            query=StringQuery(q="Hello", field="input"),
            metadata_filters=[],
>>>>>>> 31a4d26b
            user_response_status_filter=None,
            offset=0,
            limit=LIST_DATASET_RECORDS_LIMIT_DEFAULT,
            sort_by=None,
        )

        expected = {
            "items": [
                {
                    "record": {
                        "id": str(records[0].id),
                        "fields": {
                            "input": "input_a",
                            "output": "output_a",
                        },
                        "metadata": None,
                        "external_id": records[0].external_id,
                        "inserted_at": records[0].inserted_at.isoformat(),
                        "updated_at": records[0].updated_at.isoformat(),
                    },
                    "query_score": 14.2,
                },
                {
                    "record": {
                        "id": str(records[1].id),
                        "fields": {
                            "input": "input_b",
                            "output": "output_b",
                        },
                        "metadata": {"unit": "test"},
                        "external_id": records[1].external_id,
                        "inserted_at": records[1].inserted_at.isoformat(),
                        "updated_at": records[1].updated_at.isoformat(),
                    },
                    "query_score": 12.2,
                },
            ],
            "total": 2,
        }

        if RecordInclude.responses in includes:
            expected["items"][0]["record"]["responses"] = [
                {
                    "id": str(response_a_user.id),
                    "values": None,
                    "status": "discarded",
                    "user_id": str(response_a_user.user_id),
                    "inserted_at": response_a_user.inserted_at.isoformat(),
                    "updated_at": response_a_user.updated_at.isoformat(),
                }
            ]
            expected["items"][1]["record"]["responses"] = [
                {
                    "id": str(response_b_user.id),
                    "values": {
                        "input_ok": {"value": "no"},
                        "output_ok": {"value": "no"},
                    },
                    "status": "submitted",
                    "user_id": str(response_b_user.user_id),
                    "inserted_at": response_b_user.inserted_at.isoformat(),
                    "updated_at": response_b_user.updated_at.isoformat(),
                }
            ]

        if RecordInclude.suggestions in includes:
            expected["items"][0]["record"]["suggestions"] = [
                {
                    "id": str(suggestion_a.id),
                    "value": "option-1",
                    "score": None,
                    "agent": None,
                    "type": None,
                    "question_id": str(questions[0].id),
                }
            ]
            expected["items"][1]["record"]["suggestions"] = [
                {
                    "id": str(suggestion_b.id),
                    "value": "option-2",
                    "score": 0.75,
                    "agent": "unit-test-agent",
                    "type": "model",
                    "question_id": str(questions[0].id),
                }
            ]

        assert response.status_code == 200
        assert response.json() == expected

    async def test_search_dataset_records_with_response_status_filter(
        self, async_client: "AsyncClient", mock_search_engine: SearchEngine, owner: User, owner_auth_header: dict
    ):
        workspace = await WorkspaceFactory.create()
        dataset, _, _, _, _ = await self.create_dataset_with_user_responses(owner, workspace)
        mock_search_engine.search.return_value = SearchResponses(items=[])

        query_json = {"query": {"text": {"q": "Hello", "field": "input"}}}
        response = await async_client.post(
            f"/api/v1/me/datasets/{dataset.id}/records/search",
            headers=owner_auth_header,
            json=query_json,
            params={"response_status": ResponseStatus.submitted.value},
        )

        mock_search_engine.search.assert_called_once_with(
            dataset=dataset,
            query=StringQuery(q="Hello", field="input"),
<<<<<<< HEAD
=======
            metadata_filters=[],
>>>>>>> 31a4d26b
            user_response_status_filter=UserResponseStatusFilter(user=owner, statuses=[ResponseStatusFilter.submitted]),
            offset=0,
            limit=LIST_DATASET_RECORDS_LIMIT_DEFAULT,
            sort_by=None,
        )
        assert response.status_code == 200

    async def test_search_dataset_records_with_offset_and_limit(
        self, async_client: "AsyncClient", mock_search_engine: SearchEngine, owner: User, owner_auth_header: dict
    ):
        workspace = await WorkspaceFactory.create()
        dataset, _, records, _, _ = await self.create_dataset_with_user_responses(owner, workspace)

        mock_search_engine.search.return_value = SearchResponses(
            items=[
                SearchResponseItem(record_id=records[0].id, score=14.2),
                SearchResponseItem(record_id=records[1].id, score=12.2),
            ],
            total=2,
        )

        query_json = {"query": {"text": {"q": "Hello", "field": "input"}}}
        response = await async_client.post(
            f"/api/v1/me/datasets/{dataset.id}/records/search",
            headers=owner_auth_header,
            json=query_json,
            params={"offset": 0, "limit": 5},
        )

        assert response.status_code == 200

        mock_search_engine.search.assert_called_once_with(
            dataset=dataset,
            query=StringQuery(q="Hello", field="input"),
<<<<<<< HEAD
=======
            metadata_filters=[],
>>>>>>> 31a4d26b
            user_response_status_filter=None,
            offset=0,
            limit=5,
            sort_by=None,
        )
        assert response.status_code == 200
        response_json = response.json()
        assert len(response_json["items"]) == 2
        assert response_json["total"] == 2

    @pytest.mark.parametrize("role", [UserRole.admin, UserRole.annotator])
    async def test_search_dataset_records_as_restricted_user_from_different_workspace(
        self, async_client: "AsyncClient", role: UserRole
    ):
        workspace_a = await WorkspaceFactory.create()
        workspace_b = await WorkspaceFactory.create()
        user = await UserFactory.create(workspaces=[workspace_a], role=role)
        dataset, _, _, _, _ = await self.create_dataset_with_user_responses(user, workspace_b)

        query_json = {"query": {"text": {"q": "unit test", "field": "input"}}}
        response = await async_client.post(
            f"/api/v1/me/datasets/{dataset.id}/records/search",
            headers={API_KEY_HEADER_NAME: user.api_key},
            json=query_json,
        )

        assert response.status_code == 403

    async def test_search_dataset_records_with_non_existent_field(
        self, async_client: "AsyncClient", owner: User, owner_auth_header: dict
    ):
        workspace = await WorkspaceFactory.create()
        dataset, _, _, _, _ = await self.create_dataset_with_user_responses(owner, workspace)

        query_json = {"query": {"text": {"q": "unit test", "field": "i do not exist"}}}
        response = await async_client.post(
            f"/api/v1/me/datasets/{dataset.id}/records/search", headers=owner_auth_header, json=query_json
        )

        assert response.status_code == 422

    async def test_search_dataset_with_non_existent_dataset(self, async_client: "AsyncClient", owner_auth_header):
        query_json = {"query": {"text": {"q": "unit test", "field": "input"}}}
        response = await async_client.post(
            f"/api/v1/me/datasets/{uuid4()}/records/search", headers=owner_auth_header, json=query_json
        )

        assert response.status_code == 404, response.json()

    async def test_publish_dataset(
        self,
        async_client: "AsyncClient",
        db: "AsyncSession",
        mock_search_engine: SearchEngine,
        test_telemetry: MagicMock,
        owner_auth_header,
    ) -> None:
        dataset = await DatasetFactory.create()
        await TextFieldFactory.create(dataset=dataset, required=True)
        await RatingQuestionFactory.create(dataset=dataset, required=True)

        response = await async_client.put(f"/api/v1/datasets/{dataset.id}/publish", headers=owner_auth_header)

        assert response.status_code == 200
        assert (await db.execute(select(func.count(Record.id)))).scalar() == 0

        response_body = response.json()
        assert response_body["status"] == "ready"

        test_telemetry.assert_called_once_with(action="PublishedDataset", data={"questions": ["rating"]})
        mock_search_engine.create_index.assert_called_once_with(dataset)

    async def test_publish_dataset_with_error_on_index_creation(
        self, async_client: "AsyncClient", db: "AsyncSession", mock_search_engine: SearchEngine, owner_auth_header: dict
    ):
        mock_search_engine.create_index.side_effect = ValueError("Error creating index")

        dataset = await DatasetFactory.create()
        await TextFieldFactory.create(dataset=dataset, required=True)
        await QuestionFactory.create(settings={"type": "invalid"}, dataset=dataset, required=True)

        response = await async_client.put(f"/api/v1/datasets/{dataset.id}/publish", headers=owner_auth_header)

        assert response.status_code == 422
        assert (await db.execute(select(func.count(Record.id)))).scalar() == 0

    async def test_publish_dataset_without_authentication(self, async_client: "AsyncClient", db: "AsyncSession"):
        dataset = await DatasetFactory.create()
        await QuestionFactory.create(dataset=dataset)

        response = await async_client.put(f"/api/v1/datasets/{dataset.id}/publish")

        assert response.status_code == 401
        assert (await db.execute(select(func.count(Record.id)))).scalar() == 0

    async def test_publish_dataset_as_admin(self, async_client: "AsyncClient", db: "AsyncSession"):
        dataset = await DatasetFactory.create()
        await TextFieldFactory.create(dataset=dataset, required=True)
        await RatingQuestionFactory.create(dataset=dataset, required=True)
        admin = await AdminFactory.create(workspaces=[dataset.workspace])

        response = await async_client.put(
            f"/api/v1/datasets/{dataset.id}/publish", headers={API_KEY_HEADER_NAME: admin.api_key}
        )

        assert response.status_code == 200
        assert (await db.get(Dataset, dataset.id)).status == DatasetStatus.ready

        response_body = response.json()
        assert response_body["status"] == "ready"

    async def test_publish_dataset_as_annotator(self, async_client: "AsyncClient", db: "AsyncSession"):
        dataset = await DatasetFactory.create()
        await QuestionFactory.create(dataset=dataset, required=True)
        annotator = await AnnotatorFactory.create(workspaces=[dataset.workspace])

        response = await async_client.put(
            f"/api/v1/datasets/{dataset.id}/publish", headers={API_KEY_HEADER_NAME: annotator.api_key}
        )

        assert response.status_code == 403
        assert (await db.execute(select(func.count(Record.id)))).scalar() == 0

    async def test_publish_dataset_already_published(
        self, async_client: "AsyncClient", db: "AsyncSession", owner_auth_header: dict
    ):
        dataset = await DatasetFactory.create(status=DatasetStatus.ready)
        await QuestionFactory.create(dataset=dataset)

        response = await async_client.put(f"/api/v1/datasets/{dataset.id}/publish", headers=owner_auth_header)

        assert response.status_code == 422
        assert response.json() == {"detail": "Dataset is already published"}
        assert (await db.execute(select(func.count(Record.id)))).scalar() == 0

    async def test_publish_dataset_without_fields(
        self, async_client: "AsyncClient", db: "AsyncSession", owner_auth_header: dict
    ):
        dataset = await DatasetFactory.create()
        await TextFieldFactory.create(dataset=dataset, required=False)
        await TextQuestionFactory.create(dataset=dataset, required=True)

        response = await async_client.put(f"/api/v1/datasets/{dataset.id}/publish", headers=owner_auth_header)

        assert response.status_code == 422
        assert response.json() == {"detail": "Dataset cannot be published without required fields"}
        assert (await db.execute(select(func.count(Record.id)))).scalar() == 0

    async def test_publish_dataset_without_questions(
        self, async_client: "AsyncClient", db: "AsyncSession", owner_auth_header: dict
    ):
        dataset = await DatasetFactory.create()
        await TextFieldFactory.create(dataset=dataset, required=True)
        await TextQuestionFactory.create(dataset=dataset, required=False)

        response = await async_client.put(f"/api/v1/datasets/{dataset.id}/publish", headers=owner_auth_header)

        assert response.status_code == 422
        assert response.json() == {"detail": "Dataset cannot be published without required questions"}
        assert (await db.execute(select(func.count(Record.id)))).scalar() == 0

    async def test_publish_dataset_with_nonexistent_dataset_id(
        self, async_client: "AsyncClient", db: "AsyncSession", owner_auth_header: dict
    ):
        dataset = await DatasetFactory.create()
        await QuestionFactory.create(dataset=dataset)

        response = await async_client.put(f"/api/v1/datasets/{uuid4()}/publish", headers=owner_auth_header)

        assert response.status_code == 404
        assert (await db.execute(select(func.count(Record.id)))).scalar() == 0

    @pytest.mark.parametrize(
        "payload",
        [
            {"name": "New Name", "guidelines": "New Guidelines"},
            {"name": "New Name"},
            {"guidelines": "New Guidelines"},
            {},
            {"status": DatasetStatus.draft, "workspace_id": str(uuid4())},
        ],
    )
    @pytest.mark.parametrize("role", [UserRole.admin, UserRole.owner])
    async def test_update_dataset(self, async_client: "AsyncClient", db: "AsyncSession", role: UserRole, payload: dict):
        dataset = await DatasetFactory.create(
            name="Current Name", guidelines="Current Guidelines", status=DatasetStatus.ready
        )
        user = await UserFactory.create(role=role, workspaces=[dataset.workspace])

        response = await async_client.patch(
            f"/api/v1/datasets/{dataset.id}",
            headers={API_KEY_HEADER_NAME: user.api_key},
            json=payload,
        )

        name = payload.get("name") or dataset.name
        if "guidelines" in payload:
            guidelines = payload["guidelines"]
        else:
            guidelines = dataset.guidelines

        assert response.status_code == 200
        assert response.json() == {
            "id": str(dataset.id),
            "name": name,
            "guidelines": guidelines,
            "allow_extra_metadata": True,
            "status": "ready",
            "workspace_id": str(dataset.workspace_id),
            "inserted_at": dataset.inserted_at.isoformat(),
            "updated_at": dataset.updated_at.isoformat(),
        }

        dataset = await db.get(Dataset, dataset.id)
        assert dataset.name == name
        assert dataset.guidelines == guidelines

    @pytest.mark.parametrize(
        "dataset_json",
        [
            {"name": None},
            {"name": ""},
            {"name": "123$abc"},
            {"name": "unit@test"},
            {"name": "-test-dataset"},
            {"name": "_test-dataset"},
            {"name": "a" * (DATASET_NAME_MAX_LENGTH + 1)},
            {"name": "test-dataset", "guidelines": ""},
            {"name": "test-dataset", "guidelines": "a" * (DATASET_GUIDELINES_MAX_LENGTH + 1)},
        ],
    )
    @pytest.mark.asyncio
    async def test_update_dataset_with_invalid_settings(
        self, async_client: "AsyncClient", db: "AsyncSession", owner_auth_header: dict, dataset_json: dict
    ):
        dataset = await DatasetFactory.create(
            name="Current Name", guidelines="Current Guidelines", status=DatasetStatus.ready
        )

        response = await async_client.patch(
            f"/api/v1/datasets/{dataset.id}", headers=owner_auth_header, json=dataset_json
        )

        assert response.status_code == 422

    @pytest.mark.asyncio
    async def test_update_dataset_with_invalid_payload(self, async_client: "AsyncClient", owner_auth_header: dict):
        dataset = await DatasetFactory.create()

        response = await async_client.patch(
            f"/api/v1/datasets/{dataset.id}",
            headers=owner_auth_header,
            json={"name": {"this": {"is": "invalid"}}, "guidelines": {"this": {"is": "invalid"}}},
        )

        assert response.status_code == 422

    @pytest.mark.asyncio
    async def test_update_dataset_non_existent(self, async_client: "AsyncClient", owner_auth_header: dict):
        response = await async_client.patch(
            f"/api/v1/datasets/{uuid4()}",
            headers=owner_auth_header,
            json={"name": "New Name", "guidelines": "New Guidelines"},
        )

        assert response.status_code == 404

    @pytest.mark.asyncio
    async def test_update_dataset_as_admin_from_different_workspace(self, async_client: "AsyncClient"):
        dataset = await DatasetFactory.create()
        user = await UserFactory.create(role=UserRole.admin)

        response = await async_client.patch(
            f"/api/v1/datasets/{dataset.id}",
            headers={API_KEY_HEADER_NAME: user.api_key},
            json={"name": "New Name", "guidelines": "New Guidelines"},
        )

        assert response.status_code == 403

    @pytest.mark.asyncio
    async def test_update_dataset_as_annotator(self, async_client: "AsyncClient"):
        dataset = await DatasetFactory.create()
        user = await UserFactory.create(role=UserRole.annotator, workspaces=[dataset.workspace])

        response = await async_client.patch(
            f"/api/v1/datasets/{dataset.id}",
            headers={API_KEY_HEADER_NAME: user.api_key},
            json={"name": "New Name", "guidelines": "New Guidelines"},
        )

        assert response.status_code == 403

    @pytest.mark.asyncio
    async def test_update_dataset_without_authentication(self, async_client: "AsyncClient"):
        dataset = await DatasetFactory.create()

        response = await async_client.patch(
            f"/api/v1/datasets/{dataset.id}",
            json={"name": "New Name", "guidelines": "New Guidelines"},
        )

        assert response.status_code == 401

    async def test_delete_dataset(
        self,
        async_client: "AsyncClient",
        db: "AsyncSession",
        mock_search_engine: SearchEngine,
        owner: User,
        owner_auth_header: dict,
    ):
        dataset = await DatasetFactory.create()
        await TextFieldFactory.create(dataset=dataset)
        await TextQuestionFactory.create(dataset=dataset)

        other_dataset = await DatasetFactory.create()
        other_field = await TextFieldFactory.create(dataset=other_dataset)
        other_question = await TextQuestionFactory.create(dataset=other_dataset)
        other_record = await RecordFactory.create(dataset=other_dataset)
        other_response = await ResponseFactory.create(record=other_record, user=owner)

        response = await async_client.delete(f"/api/v1/datasets/{dataset.id}", headers=owner_auth_header)

        assert response.status_code == 200

        # assert [dataset.id for dataset in (await db.execute(select(Dataset))).all()] == [other_dataset.id]
        # assert [field.id for field in db.query(Field).all()] == [other_field.id]
        # assert [question.id for question in db.query(Question).all()] == [other_question.id]
        # assert [record.id for record in db.query(Record).all()] == [other_record.id]
        # assert [response.id for response in db.query(Response).all()] == [other_response.id]
        # assert [workspace.id for workspace in db.query(Workspace).order_by(Workspace.inserted_at.asc()).all()] == [
        #     dataset.workspace_id,
        #     other_dataset.workspace_id,
        # ]

        mock_search_engine.delete_index.assert_called_once_with(dataset)

    async def test_delete_published_dataset(
        self, async_client: "AsyncClient", db: "AsyncSession", owner: User, owner_auth_header: dict
    ):
        dataset = await DatasetFactory.create()
        await TextFieldFactory.create(dataset=dataset)
        await TextQuestionFactory.create(dataset=dataset)
        record = await RecordFactory.create(dataset=dataset)
        await ResponseFactory.create(record=record, user=owner)

        other_dataset = await DatasetFactory.create()
        other_field = await TextFieldFactory.create(dataset=other_dataset)
        other_question = await TextQuestionFactory.create(dataset=other_dataset)
        other_record = await RecordFactory.create(dataset=other_dataset)
        other_response = await ResponseFactory.create(record=other_record, user=owner)

        response = await async_client.delete(f"/api/v1/datasets/{dataset.id}", headers=owner_auth_header)

        assert response.status_code == 200
        # assert [dataset.id for dataset in db.query(Dataset).all()] == [other_dataset.id]
        # assert [field.id for field in db.query(Field).all()] == [other_field.id]
        # assert [question.id for question in db.query(Question).all()] == [other_question.id]
        # assert [record.id for record in db.query(Record).all()] == [other_record.id]
        # assert [response.id for response in db.query(Response).all()] == [other_response.id]
        # assert [workspace.id for workspace in db.query(Workspace).order_by(Workspace.inserted_at.asc()).all()] == [
        #     dataset.workspace_id,
        #     other_dataset.workspace_id,
        # ]

    async def test_delete_dataset_without_authentication(
        self, async_client: "AsyncClient", db: "AsyncSession", mock_search_engine: SearchEngine
    ):
        dataset = await DatasetFactory.create()

        response = await async_client.delete(f"/api/v1/datasets/{dataset.id}")

        assert response.status_code == 401
        assert (await db.execute(select(func.count(Dataset.id)))).scalar() == 1

        assert not mock_search_engine.delete_index.called

    async def test_delete_dataset_as_admin(self, async_client: "AsyncClient", db: "AsyncSession"):
        dataset = await DatasetFactory.create()
        admin = await AdminFactory.create(workspaces=[dataset.workspace])

        response = await async_client.delete(
            f"/api/v1/datasets/{dataset.id}", headers={API_KEY_HEADER_NAME: admin.api_key}
        )

        assert response.status_code == 200
        assert (await db.execute(select(func.count(Dataset.id)))).scalar() == 0

    async def test_delete_dataset_as_annotator(self, async_client: "AsyncClient", db: "AsyncSession"):
        annotator = await AnnotatorFactory.create()
        dataset = await DatasetFactory.create()

        response = await async_client.delete(
            f"/api/v1/datasets/{dataset.id}", headers={API_KEY_HEADER_NAME: annotator.api_key}
        )

        assert response.status_code == 403
        assert (await db.execute(select(func.count(Dataset.id)))).scalar() == 1

    async def test_delete_dataset_with_nonexistent_dataset_id(
        self, async_client: "AsyncClient", db: "AsyncSession", owner_auth_header: dict
    ):
        await DatasetFactory.create()

        response = await async_client.delete(f"/api/v1/datasets/{uuid4()}", headers=owner_auth_header)

        assert response.status_code == 404
        assert (await db.execute(select(func.count(Dataset.id)))).scalar() == 1<|MERGE_RESOLUTION|>--- conflicted
+++ resolved
@@ -20,12 +20,9 @@
 import pytest
 from argilla._constants import API_KEY_HEADER_NAME
 from argilla.server.apis.v1.handlers.datasets import LIST_DATASET_RECORDS_LIMIT_DEFAULT
-<<<<<<< HEAD
-from argilla.server.enums import DatasetStatus, RecordInclude, ResponseStatusFilter
-=======
 from argilla.server.daos.backend import query_helpers
 from argilla.server.enums import RecordInclude, RecordSortField, ResponseStatusFilter, SortOrder
->>>>>>> 31a4d26b
+from argilla.server.enums import DatasetStatus, RecordInclude, ResponseStatusFilter
 from argilla.server.models import (
     Dataset,
     DatasetStatus,
@@ -64,12 +61,6 @@
     VECTOR_SETTINGS_CREATE_NAME_MAX_LENGTH,
 )
 from argilla.server.search_engine import (
-<<<<<<< HEAD
-    SearchEngine,
-    SearchResponseItem,
-    SearchResponses,
-    StringQuery,
-=======
     FloatMetadataFilter,
     IntegerMetadataFilter,
     MetadataFilter,
@@ -79,7 +70,6 @@
     SortBy,
     StringQuery,
     TermsMetadataFilter,
->>>>>>> 31a4d26b
     UserResponseStatusFilter,
 )
 from sqlalchemy import func, inspect, select
@@ -452,7 +442,146 @@
 
         assert response.status_code == 404
 
-<<<<<<< HEAD
+    async def test_list_current_user_dataset_metadata_properties(
+        self, async_client: "AsyncClient", owner_auth_header: dict
+    ):
+        dataset = await DatasetFactory.create()
+
+        terms_property = await TermsMetadataPropertyFactory.create(name="terms", dataset=dataset)
+        integer_property = await IntegerMetadataPropertyFactory.create(name="integer", dataset=dataset)
+        float_property = await FloatMetadataPropertyFactory.create(name="float", dataset=dataset)
+
+        await TermsMetadataPropertyFactory.create()
+        await IntegerMetadataPropertyFactory.create()
+        await FloatMetadataPropertyFactory.create()
+
+        response = await async_client.get(
+            f"/api/v1/me/datasets/{dataset.id}/metadata-properties", headers=owner_auth_header
+        )
+
+        assert response.status_code == 200, response.json()
+        assert response.json() == {
+            "items": [
+                {
+                    "id": str(terms_property.id),
+                    "name": "terms",
+                    "title": terms_property.title,
+                    "settings": {"type": "terms", "values": ["a", "b", "c"]},
+                    "visible_for_annotators": True,
+                    "inserted_at": terms_property.inserted_at.isoformat(),
+                    "updated_at": terms_property.updated_at.isoformat(),
+                },
+                {
+                    "id": str(integer_property.id),
+                    "name": "integer",
+                    "title": integer_property.title,
+                    "settings": {"type": "integer", "min": None, "max": None},
+                    "visible_for_annotators": True,
+                    "inserted_at": integer_property.inserted_at.isoformat(),
+                    "updated_at": integer_property.updated_at.isoformat(),
+                },
+                {
+                    "id": str(float_property.id),
+                    "name": "float",
+                    "title": float_property.title,
+                    "settings": {"type": "float", "min": None, "max": None},
+                    "visible_for_annotators": True,
+                    "inserted_at": float_property.inserted_at.isoformat(),
+                    "updated_at": float_property.updated_at.isoformat(),
+                },
+            ]
+        }
+
+    async def test_list_current_user_dataset_metadata_properties_without_authentication(
+        self, async_client: "AsyncClient"
+    ):
+        dataset = await DatasetFactory.create()
+
+        response = await async_client.get(f"/api/v1/me/datasets/{dataset.id}/metadata-properties")
+
+        assert response.status_code == 401
+
+    async def test_list_current_user_dataset_metadata_properties_as_owner(
+        self, async_client: "AsyncClient", owner_auth_header: dict
+    ):
+        dataset = await DatasetFactory.create()
+
+        await TermsMetadataPropertyFactory.create(name="property-01", dataset=dataset, allowed_roles=[])
+        await TermsMetadataPropertyFactory.create(name="property-02", dataset=dataset, allowed_roles=[UserRole.admin])
+        await IntegerMetadataPropertyFactory.create(
+            name="property-03", dataset=dataset, allowed_roles=[UserRole.annotator]
+        )
+        await IntegerMetadataPropertyFactory.create(
+            name="property-04", dataset=dataset, allowed_roles=[UserRole.admin, UserRole.annotator]
+        )
+        await TermsMetadataPropertyFactory.create()
+        await IntegerMetadataPropertyFactory.create()
+
+        response = await async_client.get(
+            f"/api/v1/me/datasets/{dataset.id}/metadata-properties", headers=owner_auth_header
+        )
+
+        assert response.status_code == 200
+
+        response_body = response.json()
+        assert [metadata_property["name"] for metadata_property in response_body["items"]] == [
+            "property-01",
+            "property-02",
+            "property-03",
+            "property-04",
+        ]
+
+    @pytest.mark.parametrize("role", [UserRole.admin, UserRole.annotator])
+    async def test_list_current_user_dataset_metadata_properties_as_restricted_user_role(
+        self, async_client: "AsyncClient", role: UserRole
+    ):
+        dataset = await DatasetFactory.create()
+        user = await UserFactory.create(workspaces=[dataset.workspace], role=role)
+
+        await TermsMetadataPropertyFactory.create(name="allowed-property-01", dataset=dataset, allowed_roles=[role])
+        await TermsMetadataPropertyFactory.create(name="allowed-property-02", dataset=dataset, allowed_roles=[role])
+        await IntegerMetadataPropertyFactory.create(name="not-allowed-property-03", dataset=dataset, allowed_roles=[])
+        await IntegerMetadataPropertyFactory.create(name="not-allowed-property-04", dataset=dataset, allowed_roles=[])
+        await TermsMetadataPropertyFactory.create()
+        await IntegerMetadataPropertyFactory.create()
+
+        response = await async_client.get(
+            f"/api/v1/me/datasets/{dataset.id}/metadata-properties", headers={API_KEY_HEADER_NAME: user.api_key}
+        )
+
+        assert response.status_code == 200
+
+        response_body = response.json()
+        assert [metadata_property["name"] for metadata_property in response_body["items"]] == [
+            "allowed-property-01",
+            "allowed-property-02",
+        ]
+
+    @pytest.mark.parametrize("role", [UserRole.admin, UserRole.annotator])
+    async def test_list_current_user_dataset_metadata_properties_as_restricted_user_role_from_different_workspace(
+        self, async_client: "AsyncClient", role: UserRole
+    ):
+        dataset = await DatasetFactory.create()
+        workspace = await WorkspaceFactory.create()
+        user = await UserFactory.create(workspaces=[workspace], role=role)
+
+        response = await async_client.get(
+            f"/api/v1/me/datasets/{dataset.id}/metadata-properties", headers={API_KEY_HEADER_NAME: user.api_key}
+        )
+
+        assert response.status_code == 403
+
+    async def test_list_current_user_dataset_metadata_properties_with_nonexistent_dataset_id(
+        self, async_client: "AsyncClient", owner_auth_header: dict
+    ):
+        await DatasetFactory.create()
+
+        response = await async_client.get(
+            f"/api/v1/me/datasets/{uuid4()}/metadata-properties", headers=owner_auth_header
+        )
+
+        assert response.status_code == 404
+
     @pytest.mark.parametrize("role", [UserRole.owner, UserRole.admin])
     async def test_list_dataset_vectors_settings(self, async_client: "AsyncClient", role: UserRole):
         dataset = await DatasetFactory.create()
@@ -497,147 +626,6 @@
         response = await async_client.get(f"/api/v1/datasets/{dataset.id}/vectors-settings")
 
         assert response.status_code == 401
-=======
-    async def test_list_current_user_dataset_metadata_properties(
-        self, async_client: "AsyncClient", owner_auth_header: dict
-    ):
-        dataset = await DatasetFactory.create()
-
-        terms_property = await TermsMetadataPropertyFactory.create(name="terms", dataset=dataset)
-        integer_property = await IntegerMetadataPropertyFactory.create(name="integer", dataset=dataset)
-        float_property = await FloatMetadataPropertyFactory.create(name="float", dataset=dataset)
-
-        await TermsMetadataPropertyFactory.create()
-        await IntegerMetadataPropertyFactory.create()
-        await FloatMetadataPropertyFactory.create()
-
-        response = await async_client.get(
-            f"/api/v1/me/datasets/{dataset.id}/metadata-properties", headers=owner_auth_header
-        )
-
-        assert response.status_code == 200, response.json()
-        assert response.json() == {
-            "items": [
-                {
-                    "id": str(terms_property.id),
-                    "name": "terms",
-                    "title": terms_property.title,
-                    "settings": {"type": "terms", "values": ["a", "b", "c"]},
-                    "visible_for_annotators": True,
-                    "inserted_at": terms_property.inserted_at.isoformat(),
-                    "updated_at": terms_property.updated_at.isoformat(),
-                },
-                {
-                    "id": str(integer_property.id),
-                    "name": "integer",
-                    "title": integer_property.title,
-                    "settings": {"type": "integer", "min": None, "max": None},
-                    "visible_for_annotators": True,
-                    "inserted_at": integer_property.inserted_at.isoformat(),
-                    "updated_at": integer_property.updated_at.isoformat(),
-                },
-                {
-                    "id": str(float_property.id),
-                    "name": "float",
-                    "title": float_property.title,
-                    "settings": {"type": "float", "min": None, "max": None},
-                    "visible_for_annotators": True,
-                    "inserted_at": float_property.inserted_at.isoformat(),
-                    "updated_at": float_property.updated_at.isoformat(),
-                },
-            ]
-        }
-
-    async def test_list_current_user_dataset_metadata_properties_without_authentication(
-        self, async_client: "AsyncClient"
-    ):
-        dataset = await DatasetFactory.create()
-
-        response = await async_client.get(f"/api/v1/me/datasets/{dataset.id}/metadata-properties")
-
-        assert response.status_code == 401
-
-    async def test_list_current_user_dataset_metadata_properties_as_owner(
-        self, async_client: "AsyncClient", owner_auth_header: dict
-    ):
-        dataset = await DatasetFactory.create()
-
-        await TermsMetadataPropertyFactory.create(name="property-01", dataset=dataset, allowed_roles=[])
-        await TermsMetadataPropertyFactory.create(name="property-02", dataset=dataset, allowed_roles=[UserRole.admin])
-        await IntegerMetadataPropertyFactory.create(
-            name="property-03", dataset=dataset, allowed_roles=[UserRole.annotator]
-        )
-        await IntegerMetadataPropertyFactory.create(
-            name="property-04", dataset=dataset, allowed_roles=[UserRole.admin, UserRole.annotator]
-        )
-        await TermsMetadataPropertyFactory.create()
-        await IntegerMetadataPropertyFactory.create()
-
-        response = await async_client.get(
-            f"/api/v1/me/datasets/{dataset.id}/metadata-properties", headers=owner_auth_header
-        )
-
-        assert response.status_code == 200
-
-        response_body = response.json()
-        assert [metadata_property["name"] for metadata_property in response_body["items"]] == [
-            "property-01",
-            "property-02",
-            "property-03",
-            "property-04",
-        ]
-
-    @pytest.mark.parametrize("role", [UserRole.admin, UserRole.annotator])
-    async def test_list_current_user_dataset_metadata_properties_as_restricted_user_role(
-        self, async_client: "AsyncClient", role: UserRole
-    ):
-        dataset = await DatasetFactory.create()
-        user = await UserFactory.create(workspaces=[dataset.workspace], role=role)
-
-        await TermsMetadataPropertyFactory.create(name="allowed-property-01", dataset=dataset, allowed_roles=[role])
-        await TermsMetadataPropertyFactory.create(name="allowed-property-02", dataset=dataset, allowed_roles=[role])
-        await IntegerMetadataPropertyFactory.create(name="not-allowed-property-03", dataset=dataset, allowed_roles=[])
-        await IntegerMetadataPropertyFactory.create(name="not-allowed-property-04", dataset=dataset, allowed_roles=[])
-        await TermsMetadataPropertyFactory.create()
-        await IntegerMetadataPropertyFactory.create()
-
-        response = await async_client.get(
-            f"/api/v1/me/datasets/{dataset.id}/metadata-properties", headers={API_KEY_HEADER_NAME: user.api_key}
-        )
-
-        assert response.status_code == 200
-
-        response_body = response.json()
-        assert [metadata_property["name"] for metadata_property in response_body["items"]] == [
-            "allowed-property-01",
-            "allowed-property-02",
-        ]
-
-    @pytest.mark.parametrize("role", [UserRole.admin, UserRole.annotator])
-    async def test_list_current_user_dataset_metadata_properties_as_restricted_user_role_from_different_workspace(
-        self, async_client: "AsyncClient", role: UserRole
-    ):
-        dataset = await DatasetFactory.create()
-        workspace = await WorkspaceFactory.create()
-        user = await UserFactory.create(workspaces=[workspace], role=role)
-
-        response = await async_client.get(
-            f"/api/v1/me/datasets/{dataset.id}/metadata-properties", headers={API_KEY_HEADER_NAME: user.api_key}
-        )
-
-        assert response.status_code == 403
-
-    async def test_list_current_user_dataset_metadata_properties_with_nonexistent_dataset_id(
-        self, async_client: "AsyncClient", owner_auth_header: dict
-    ):
-        await DatasetFactory.create()
-
-        response = await async_client.get(
-            f"/api/v1/me/datasets/{uuid4()}/metadata-properties", headers=owner_auth_header
-        )
-
-        assert response.status_code == 404
->>>>>>> 31a4d26b
 
     async def test_list_dataset_records(self, async_client: "AsyncClient", owner_auth_header: dict):
         dataset = await DatasetFactory.create()
@@ -2780,148 +2768,6 @@
         assert response.status_code == 422
         assert (await db.execute(select(func.count(Question.id)))).scalar() == 0
 
-<<<<<<< HEAD
-    @pytest.mark.parametrize("role", [UserRole.owner, UserRole.admin])
-    @pytest.mark.parametrize("dataset_status", [DatasetStatus.draft, DatasetStatus.ready])
-    async def test_create_dataset_vector_settings(
-        self,
-        async_client: "AsyncClient",
-        db: "AsyncSession",
-        mock_search_engine: SearchEngine,
-        role: UserRole,
-        dataset_status: DatasetStatus,
-    ):
-        dataset = await DatasetFactory.create(status=dataset_status)
-        user = await UserFactory.create(role=role, workspaces=[dataset.workspace])
-
-        vector_settings_json = {
-            "name": "vectors-for-semantic-search",
-            "dimensions": 384,
-            "description": "Vectors generated with sentence-transformers/all-MiniLM-L6-v2",
-        }
-
-        response = await async_client.post(
-            f"/api/v1/datasets/{dataset.id}/vectors-settings",
-            headers={API_KEY_HEADER_NAME: user.api_key},
-            json=vector_settings_json,
-        )
-
-        response_json = response.json()
-
-        assert response.status_code == 201
-        vector_settings = await db.get(VectorSettings, UUID(response_json["id"]))
-        assert response_json == {
-            "id": str(vector_settings.id),
-            "name": "vectors-for-semantic-search",
-            "dimensions": 384,
-            "description": "Vectors generated with sentence-transformers/all-MiniLM-L6-v2",
-            "inserted_at": vector_settings.inserted_at.isoformat(),
-            "updated_at": vector_settings.updated_at.isoformat(),
-        }
-        if dataset_status == DatasetStatus.draft:
-            mock_search_engine.configure_index_vectors.assert_not_called()
-        else:
-            mock_search_engine.configure_index_vectors.assert_called_once_with(vector_settings)
-
-    @pytest.mark.parametrize(
-        "payload",
-        [
-            {"name": "", "dimensions": 5},
-            {"name": "a" * (VECTOR_SETTINGS_CREATE_NAME_MAX_LENGTH + 1), "dimensions": 5},
-            {"name": " invalid", "dimensions": 5},
-            {"name": "vectors", "dimensions": 5, "description": ""},
-            {
-                "name": "vectors",
-                "dimensions": 5,
-                "description": "a" * (VECTOR_SETTINGS_CREATE_DESCRIPTION_MAX_LENGTH + 1),
-            },
-            {"name": "vectors", "dimensions": 0, "description": "vectors"},
-            {"name": "vectors", "dimensions": -1, "description": "vectors"},
-        ],
-    )
-    async def test_create_dataset_vector_settings_with_invalid_settings(
-        self, async_client: "AsyncClient", owner_auth_header: dict, payload: dict
-    ):
-        dataset = await DatasetFactory.create()
-
-        response = await async_client.post(
-            f"/api/v1/datasets/{dataset.id}/vectors-settings", headers=owner_auth_header, json=payload
-        )
-
-        assert response.status_code == 422
-
-    async def test_create_dataset_vector_settings_with_existent_name(
-        self, async_client: "AsyncClient", owner_auth_header: dict
-    ):
-        vector_settings = await VectorSettingsFactory.create(name="vectors")
-
-        response = await async_client.post(
-            f"/api/v1/datasets/{vector_settings.dataset_id}/vectors-settings",
-            headers=owner_auth_header,
-            json={"name": "vectors", "dimensions": 384},
-        )
-
-        assert response.status_code == 409
-
-    async def test_create_dataset_vector_settings_with_non_existent_dataset_id(
-        self, async_client: "AsyncClient", owner_auth_header: dict
-    ):
-        response = await async_client.post(
-            f"/api/v1/datasets/{uuid4()}/vectors-settings",
-            headers=owner_auth_header,
-            json={"name": "vectors", "dimensions": 384},
-        )
-
-        assert response.status_code == 404
-
-    async def test_create_dataset_vector_settings_as_annotator(self, async_client: "AsyncClient"):
-        dataset = await DatasetFactory.create()
-        annotator = await AnnotatorFactory.create(workspaces=[dataset.workspace])
-
-        response = await async_client.post(
-            f"/api/v1/datasets/{dataset.id}/vectors-settings",
-            headers={API_KEY_HEADER_NAME: annotator.api_key},
-            json={
-                "name": "vectors-for-search",
-                "dimensions": 384,
-                "description": "Vectors generated with sentence-transformers/all-MiniLM-L6-v2",
-            },
-        )
-
-        assert response.status_code == 403
-
-    async def test_create_dataset_vector_settings_as_admin_from_different_workspace(self, async_client: "AsyncClient"):
-        dataset = await DatasetFactory.create()
-        admin = await AdminFactory.create()
-
-        response = await async_client.post(
-            f"/api/v1/datasets/{dataset.id}/vectors-settings",
-            headers={API_KEY_HEADER_NAME: admin.api_key},
-            json={
-                "name": "vectors-for-search",
-                "dimensions": 384,
-                "description": "Vectors generated with sentence-transformers/all-MiniLM-L6-v2",
-            },
-        )
-
-        assert response.status_code == 403
-
-    async def test_create_dataset_vector_settings_without_authentication(self, async_client: "AsyncClient"):
-        dataset = await DatasetFactory.create()
-
-        response = await async_client.post(
-            f"/api/v1/datasets/{dataset.id}/vectors-settings",
-            json={
-                "name": "vectors-for-search",
-                "dimensions": 384,
-                "description": "Vectors generated with sentence-transformers/all-MiniLM-L6-v2",
-            },
-        )
-
-        assert response.status_code == 401
-
-    async def test_create_dataset_records(
-=======
     @pytest.mark.parametrize(
         ("settings", "expected_settings"),
         [
@@ -2943,7 +2789,6 @@
         ],
     )
     async def test_create_dataset_metadata_property(
->>>>>>> 31a4d26b
         self,
         async_client: "AsyncClient",
         db: "AsyncSession",
@@ -3253,6 +3098,146 @@
 
         assert response.status_code == 422
         assert (await db.execute(select(func.count(MetadataProperty.id)))).scalar() == 0
+
+    @pytest.mark.parametrize("role", [UserRole.owner, UserRole.admin])
+    @pytest.mark.parametrize("dataset_status", [DatasetStatus.draft, DatasetStatus.ready])
+    async def test_create_dataset_vector_settings(
+        self,
+        async_client: "AsyncClient",
+        db: "AsyncSession",
+        mock_search_engine: SearchEngine,
+        role: UserRole,
+        dataset_status: DatasetStatus,
+    ):
+        dataset = await DatasetFactory.create(status=dataset_status)
+        user = await UserFactory.create(role=role, workspaces=[dataset.workspace])
+
+        vector_settings_json = {
+            "name": "vectors-for-semantic-search",
+            "dimensions": 384,
+            "description": "Vectors generated with sentence-transformers/all-MiniLM-L6-v2",
+        }
+
+        response = await async_client.post(
+            f"/api/v1/datasets/{dataset.id}/vectors-settings",
+            headers={API_KEY_HEADER_NAME: user.api_key},
+            json=vector_settings_json,
+        )
+
+        response_json = response.json()
+
+        assert response.status_code == 201
+        vector_settings = await db.get(VectorSettings, UUID(response_json["id"]))
+        assert response_json == {
+            "id": str(vector_settings.id),
+            "name": "vectors-for-semantic-search",
+            "dimensions": 384,
+            "description": "Vectors generated with sentence-transformers/all-MiniLM-L6-v2",
+            "inserted_at": vector_settings.inserted_at.isoformat(),
+            "updated_at": vector_settings.updated_at.isoformat(),
+        }
+        if dataset_status == DatasetStatus.draft:
+            mock_search_engine.configure_index_vectors.assert_not_called()
+        else:
+            mock_search_engine.configure_index_vectors.assert_called_once_with(vector_settings)
+
+    @pytest.mark.parametrize(
+        "payload",
+        [
+            {"name": "", "dimensions": 5},
+            {"name": "a" * (VECTOR_SETTINGS_CREATE_NAME_MAX_LENGTH + 1), "dimensions": 5},
+            {"name": " invalid", "dimensions": 5},
+            {"name": "vectors", "dimensions": 5, "description": ""},
+            {
+                "name": "vectors",
+                "dimensions": 5,
+                "description": "a" * (VECTOR_SETTINGS_CREATE_DESCRIPTION_MAX_LENGTH + 1),
+            },
+            {"name": "vectors", "dimensions": 0, "description": "vectors"},
+            {"name": "vectors", "dimensions": -1, "description": "vectors"},
+        ],
+    )
+    async def test_create_dataset_vector_settings_with_invalid_settings(
+        self, async_client: "AsyncClient", owner_auth_header: dict, payload: dict
+    ):
+        dataset = await DatasetFactory.create()
+
+        response = await async_client.post(
+            f"/api/v1/datasets/{dataset.id}/vectors-settings", headers=owner_auth_header, json=payload
+        )
+
+        assert response.status_code == 422
+
+    async def test_create_dataset_vector_settings_with_existent_name(
+        self, async_client: "AsyncClient", owner_auth_header: dict
+    ):
+        vector_settings = await VectorSettingsFactory.create(name="vectors")
+
+        response = await async_client.post(
+            f"/api/v1/datasets/{vector_settings.dataset_id}/vectors-settings",
+            headers=owner_auth_header,
+            json={"name": "vectors", "dimensions": 384},
+        )
+
+        assert response.status_code == 409
+
+    async def test_create_dataset_vector_settings_with_non_existent_dataset_id(
+        self, async_client: "AsyncClient", owner_auth_header: dict
+    ):
+        response = await async_client.post(
+            f"/api/v1/datasets/{uuid4()}/vectors-settings",
+            headers=owner_auth_header,
+            json={"name": "vectors", "dimensions": 384},
+        )
+
+        assert response.status_code == 404
+
+    async def test_create_dataset_vector_settings_as_annotator(self, async_client: "AsyncClient"):
+        dataset = await DatasetFactory.create()
+        annotator = await AnnotatorFactory.create(workspaces=[dataset.workspace])
+
+        response = await async_client.post(
+            f"/api/v1/datasets/{dataset.id}/vectors-settings",
+            headers={API_KEY_HEADER_NAME: annotator.api_key},
+            json={
+                "name": "vectors-for-search",
+                "dimensions": 384,
+                "description": "Vectors generated with sentence-transformers/all-MiniLM-L6-v2",
+            },
+        )
+
+        assert response.status_code == 403
+
+    async def test_create_dataset_vector_settings_as_admin_from_different_workspace(self, async_client: "AsyncClient"):
+        dataset = await DatasetFactory.create()
+        admin = await AdminFactory.create()
+
+        response = await async_client.post(
+            f"/api/v1/datasets/{dataset.id}/vectors-settings",
+            headers={API_KEY_HEADER_NAME: admin.api_key},
+            json={
+                "name": "vectors-for-search",
+                "dimensions": 384,
+                "description": "Vectors generated with sentence-transformers/all-MiniLM-L6-v2",
+            },
+        )
+
+        assert response.status_code == 403
+
+    async def test_create_dataset_vector_settings_without_authentication(self, async_client: "AsyncClient"):
+        dataset = await DatasetFactory.create()
+
+        response = await async_client.post(
+            f"/api/v1/datasets/{dataset.id}/vectors-settings",
+            json={
+                "name": "vectors-for-search",
+                "dimensions": 384,
+                "description": "Vectors generated with sentence-transformers/all-MiniLM-L6-v2",
+            },
+        )
+
+        assert response.status_code == 401
+
 
     async def test_create_dataset_records(
         self,
@@ -4695,15 +4680,8 @@
 
         mock_search_engine.search.assert_called_once_with(
             dataset=dataset,
-<<<<<<< HEAD
-            query=StringQuery(
-                q="Hello",
-                field="input",
-            ),
-=======
             query=StringQuery(q="Hello", field="input"),
             metadata_filters=[],
->>>>>>> 31a4d26b
             user_response_status_filter=None,
             offset=0,
             limit=LIST_DATASET_RECORDS_LIMIT_DEFAULT,
@@ -5065,15 +5043,8 @@
 
         mock_search_engine.search.assert_called_once_with(
             dataset=dataset,
-<<<<<<< HEAD
-            query=StringQuery(
-                q="Hello",
-                field="input",
-            ),
-=======
             query=StringQuery(q="Hello", field="input"),
             metadata_filters=[],
->>>>>>> 31a4d26b
             user_response_status_filter=None,
             offset=0,
             limit=LIST_DATASET_RECORDS_LIMIT_DEFAULT,
@@ -5182,10 +5153,7 @@
         mock_search_engine.search.assert_called_once_with(
             dataset=dataset,
             query=StringQuery(q="Hello", field="input"),
-<<<<<<< HEAD
-=======
             metadata_filters=[],
->>>>>>> 31a4d26b
             user_response_status_filter=UserResponseStatusFilter(user=owner, statuses=[ResponseStatusFilter.submitted]),
             offset=0,
             limit=LIST_DATASET_RECORDS_LIMIT_DEFAULT,
@@ -5220,10 +5188,7 @@
         mock_search_engine.search.assert_called_once_with(
             dataset=dataset,
             query=StringQuery(q="Hello", field="input"),
-<<<<<<< HEAD
-=======
             metadata_filters=[],
->>>>>>> 31a4d26b
             user_response_status_filter=None,
             offset=0,
             limit=5,
