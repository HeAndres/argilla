# Copyright 2024-present, Argilla, Inc.
#
# Licensed under the Apache License, Version 2.0 (the "License");
# you may not use this file except in compliance with the License.
# You may obtain a copy of the License at
#
#     http://www.apache.org/licenses/LICENSE-2.0
#
# Unless required by applicable law or agreed to in writing, software
# distributed under the License is distributed on an "AS IS" BASIS,
# WITHOUT WARRANTIES OR CONDITIONS OF ANY KIND, either express or implied.
# See the License for the specific language governing permissions and
# limitations under the License.

from typing import Optional, List, Any, Union, Tuple

from argilla._models import SearchQueryModel
from argilla._models._search import (
    TextQueryModel,
    ResponseFilterScopeModel,
    SuggestionFilterScopeModel,
    MetadataFilterScopeModel,
    ScopeModel,
    RangeFilterModel,
    TermsFilterModel,
    FilterModel,
    AndFilterModel,
    QueryModel,
    RecordFilterScopeModel,
)


class Condition(Tuple[str, str, Any]):
    """This class is used to map user conditions to the internal filter models"""

    def api_model(self) -> FilterModel:
        field, operator, value = self

        field = field.strip()
        scope = self._extract_filter_scope(field)

        operator = operator.strip()
        if operator == "==":
            return TermsFilterModel(values=[value], scope=scope)
        elif operator == "in":
            return TermsFilterModel(values=value, scope=scope)
        elif operator in [">="]:
            return RangeFilterModel(ge=value, scope=scope)
        elif operator == "<=":
            return RangeFilterModel(le=value, scope=scope)
        else:
            raise ValueError(f"Unknown operator: {operator}")

    @staticmethod
    def _extract_filter_scope(field: str) -> ScopeModel:
        field = field.strip()
<<<<<<< HEAD
        if field == "status":
            return RecordFilterScopeModel(property="status")
        elif field == "responses.status":
=======

        if field == "response.status":
>>>>>>> a5eaa9b4
            return ResponseFilterScopeModel(property="status")
        elif "metadata" in field:
            _, md_property = field.split(".")
            return MetadataFilterScopeModel(metadata_property=md_property)
        elif "suggestion" in field:
            question, _ = field.split(".")
            return SuggestionFilterScopeModel(question=question)
        elif "score" in field:
            question, _ = field.split(".")
            return SuggestionFilterScopeModel(question=question, property="score")
        elif "response" in field:
            question, _ = field.split(".")
            return ResponseFilterScopeModel(question=question)
        else:  # Question field -> Suggestion
            # TODO: The default path would be raise an error instead of consider suggestions by default
            #  (can be confusing)
            return SuggestionFilterScopeModel(question=field)


class Filter:
    """This class is used to map user filters to the internal filter models"""

    def __init__(self, conditions: Union[List[Tuple[str, str, Any]], Tuple[str, str, Any], None] = None):
        """ Create a filter object for use in Argilla search requests.

        Parameters:
            conditions (Union[List[Tuple[str, str, Any]], Tuple[str, str, Any], None], optional): \
                The conditions that will be used to filter the search results. \
                The conditions should be a list of tuples where each tuple contains \
                the field, operator, and value. For example `("label", "in", ["positive","happy"])`.\

        """

        if isinstance(conditions, tuple):
            conditions = [conditions]
        self.conditions = [Condition(condition) for condition in conditions]

    def api_model(self) -> AndFilterModel:
        return AndFilterModel.model_validate({"and": [condition.api_model() for condition in self.conditions]})


class Query:
    """This class is used to map user queries to the internal query models"""

    query: Optional[str] = None

    def __init__(self, *, query: Union[str, None] = None, filter: Union[Filter, None] = None):
        """Create a query object for use in Argilla search requests.add()

        Parameters:
            query (Union[str, None], optional): The query string that will be used to search.
            filter (Union[Filter, None], optional): The filter object that will be used to filter the search results.
        """

        self.query = query
        self.filter = filter

    def api_model(self) -> SearchQueryModel:
        model = SearchQueryModel()

        if self.query is not None:
            text_query = TextQueryModel(q=self.query)
            model.query = QueryModel(text=text_query)

        if self.filter is not None:
            model.filters = self.filter.api_model()

        return model


__all__ = ["Query", "Filter", "Condition"]<|MERGE_RESOLUTION|>--- conflicted
+++ resolved
@@ -54,14 +54,9 @@
     @staticmethod
     def _extract_filter_scope(field: str) -> ScopeModel:
         field = field.strip()
-<<<<<<< HEAD
         if field == "status":
             return RecordFilterScopeModel(property="status")
         elif field == "responses.status":
-=======
-
-        if field == "response.status":
->>>>>>> a5eaa9b4
             return ResponseFilterScopeModel(property="status")
         elif "metadata" in field:
             _, md_property = field.split(".")
