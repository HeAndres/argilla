--- conflicted
+++ resolved
@@ -19,13 +19,7 @@
 from typing import TYPE_CHECKING, Any, Optional, Type, Union, Dict
 from uuid import UUID
 
-<<<<<<< HEAD
-from argilla._exceptions._api import UnprocessableEntityError
-from argilla._exceptions._records import RecordsIngestionError
-from argilla._exceptions._settings import SettingsError
-=======
 from datasets import DatasetDict
->>>>>>> e23ccdf8
 from datasets.data_files import EmptyDatasetError
 
 from argilla._exceptions._api import UnprocessableEntityError
@@ -140,7 +134,9 @@
         from datasets import load_dataset
         from huggingface_hub import snapshot_download
 
-<<<<<<< HEAD
+        if name is None:
+            name = repo_id.replace("/", "_")
+
         if settings is not None:
             dataset = cls(name=name, settings=settings)
             dataset.create()
@@ -153,60 +149,15 @@
                 token=kwargs.get("token"),
             )
 
-=======
-        if name is None:
-            name = repo_id.replace("/", "_")
-
-        if settings is not None:
-            dataset = cls(name=name, settings=settings)
-            dataset.create()
-        else:
-            # download configuration files from the hub
-            folder_path = snapshot_download(
-                repo_id=repo_id,
-                repo_type="dataset",
-                allow_patterns=cls._DEFAULT_CONFIGURATION_FILES,
-                token=kwargs.get("token"),
-            )
-
->>>>>>> e23ccdf8
             dataset = cls.from_disk(
                 path=folder_path, workspace=workspace, name=name, client=client, with_records=with_records
             )
 
         if with_records:
             try:
-<<<<<<< HEAD
-                hf_dataset: Dataset = load_dataset(path=repo_id, **kwargs)  # type: ignore
-                if isinstance(hf_dataset, DatasetDict) and "split" not in kwargs:
-                    if len(hf_dataset.keys()) > 1:
-                        raise ValueError(
-                            "Only one dataset can be loaded at a time, use `split` to select a split, available splits"
-                            f" are: {', '.join(hf_dataset.keys())}."
-                        )
-                    hf_dataset: Dataset = hf_dataset[list(hf_dataset.keys())[0]]
-                for feature in hf_dataset.features:
-                    if feature not in dataset.settings.fields or feature not in dataset.settings.questions:
-                        warnings.warn(
-                            message=f"Feature {feature} in Hugging Face dataset is not defined in dataset settings."
-                        )
-                        warnings.warn(
-                            message=f"Available fields: {dataset.settings.fields}. Available questions: {dataset.settings.questions}."
-                        )
-                try:
-                    cls._log_dataset_records(hf_dataset=hf_dataset, dataset=dataset)
-                except (RecordsIngestionError, UnprocessableEntityError) as e:
-                    if settings is not None:
-                        raise SettingsError(
-                            message=f"Failed to load records from Hugging Face dataset. Defined settings do not match dataset schema {hf_dataset.features}"
-                        ) from e
-                    else:
-                        raise e
-=======
                 hf_dataset = load_dataset(path=repo_id, **kwargs)  # type: ignore
                 hf_dataset = cls._get_single_dataset(hf_dataset=hf_dataset, kwargs=kwargs)
                 cls._log_dataset_records(hf_dataset=hf_dataset, dataset=dataset)
->>>>>>> e23ccdf8
             except EmptyDatasetError:
                 warnings.warn(
                     message="Trying to load a dataset `with_records=True` but dataset does not contain any records.",
