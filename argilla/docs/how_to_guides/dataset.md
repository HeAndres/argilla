---
description: In this section, we will provide a step-by-step guide to show how to manage datasets and configure dataset settings.
---

# Dataset management

This guide provides an overview of datasets, explaining the basics of how to set them up and manage them in Argilla.

A **dataset** is a collection of records that you can configure for labelers to provide feedback using the UI. Depending on the specific requirements of your task, you may need various types of feedback. You can customize the dataset to include different kinds of questions, so the first step will be to define the aim of your project and the kind of data and feedback you will need. With this information, you can start configuring a dataset by defining fields, questions, metadata, vectors, and guidelines through settings.

??? Question "Question: Who can manage datasets?"

    Only users with the `owner` role can manage (create, retrieve, update and delete) all the datasets.

    The users with the `admin` role can manage (create, retrieve, update and delete) the datasets in the workspaces they have access to.

!!! info "Main Classes"
    === "`rg.Dataset`"

        ```python
        rg.Dataset(
            name="name",
            workspace="workspace",
            settings=settings,
            client=client
        )
        ```
        > Check the [Dataset - Python Reference](../reference/argilla/datasets/datasets.md) to see the attributes, arguments, and methods of the `Dataset` class in detail.

    === "`rg.Settings`"

        ```python
        rg.Settings(
            fields=[rg.TextField(name="text")],
            questions=[
                rg.LabelQuestion(
                    name="label",
                    labels=["label_1", "label_2", "label_3"]
                )
            ],
            metadata=[rg.TermsMetadataProperty(name="metadata")],
            vectors=[rg.VectorField(name="vector", dimensions=10)],
            guidelines="guidelines",
            allow_extra_metadata=True,
            distribution=2
        )
        ```

        > Check the [Settings - Python Reference](../reference/argilla/settings/settings.md) to see the attributes, arguments, and methods of the `Settings` class in detail.

## Create a dataset

To create a dataset, you can define it in the `Dataset` class and then call the `create` method that will send the dataset to the server so that it can be visualized in the UI. If the dataset does not appear in the UI, you may need to click the refresh button to update the view. For further configuration of the dataset, you can refer to the [settings section](#define-dataset-settings).

> The created dataset will be empty, to add the records refer to this [how-to guide](record.md).

```python
import argilla as rg

client = rg.Argilla(api_url="<api_url>", api_key="<api_key>")

settings = rg.Settings(
    guidelines="These are some guidelines.",
    fields=[
        rg.TextField(
            name="text",
        ),
    ],
    questions=[
        rg.LabelQuestion(
            name="label",
            labels=["label_1", "label_2", "label_3"]
        ),
    ],
)

dataset = rg.Dataset(
    name="my_dataset",
    workspace="my_workspace",
    settings=settings,
    client=client,
)

dataset.create()
```
!!! tip "Accessing attributes"
    Access the attributes of a dataset by calling them directly on the `dataset` object. For example, `dataset.id`, `dataset.name` or `dataset.settings`. You can similarly access the fields, questions, metadata, vectors and guidelines. For instance, `dataset.fields` or `dataset.questions`.

### Create multiple datasets with the same settings

To create multiple datasets with the same settings, define the settings once and pass it to each dataset.

```python
import argilla as rg

settings = rg.Settings(
    guidelines="Select the sentiment of the prompt.",
    fields=[rg.TextField(name="prompt", use_markdown=True)],
    questions=[rg.LabelQuestion(name="sentiment", labels=["positive", "negative"])],
    distribution=rg.TaskDistribution(min_submitted=3)
)

dataset1 = rg.Dataset(name="sentiment_analysis_1", settings=settings)
dataset2 = rg.Dataset(name="sentiment_analysis_2", settings=settings)

# Create the datasets on the server
dataset1.create()
dataset2.create()
```

### Create a dataset with settings from an existing dataset

To create a new dataset with settings from an existing dataset, get the settings from the existing dataset and pass it
to the new dataset.

```python
import argilla as rg

# Get the settings from an existing dataset
existing_dataset = client.datasets("sentiment_analysis")

# Create a new dataset with the same settings
dataset = rg.Dataset(name="sentiment_analysis_copy", settings=existing_dataset.settings)

# Create the dataset on the server
dataset.create()
```

## Define dataset settings

### Fields

The fields in a dataset consist of one or more data items requiring annotation. Currently, Argilla only supports plain text and markdown through the `TextField`, though we plan to introduce additional field types in future updates.

A **field** is defined in the `TextField` class that has the following arguments:

* `name`: The name of the field.
* `title` (optional): The name of the field, as it will be displayed in the UI. Defaults to the `name` value.
* `required` (optional): Whether the field is required or not. Defaults to `True`. At least one field must be required.
* `use_markdown` (optional): Specify whether you want markdown rendered in the UI. Defaults to `False`. If you set it to True, you will be able to use all the Markdown features for text formatting, including LaTex formulas and embedding multimedia content and PDFs.

!!! note
    The order of the fields in the UI follows the order in which these are added to the fields attribute in the Python SDK.

```python
rg.TextField(
    name="text",
    title="Text",
    required=True,
    use_markdown=False
)
```
![TextField](../assets/images/how_to_guides/dataset/fields.png)

### Questions

To collect feedback for your dataset, you need to formulate questions that annotators will be asked to answer. Currently, Argilla supports the following types of questions: `LabelQuestion`, `MultiLabelQuestion`, `RankingQuestion`, `RatingQuestion`, `SpanQuestion`, and `TextQuestion`.

=== "Label"
    A `LabelQuestion` asks annotators to choose a unique label from a list of options. This type is useful for text classification tasks. In the UI, they will have a rounded shape. It has the following configuration:

    - `name`: The name of the question.
    - `title` (optional): The name of the question, as it will be displayed in the UI. Defaults to the `name` value.
    - `description` (optional): The text to be displayed in the question tooltip in the UI. You can use it to give more context or information to annotators.
    - `required` (optional): Whether the question is required or not. Defaults to `True`. At least one question must be required.
    - `labels`: A list of strings with the options for these questions. If you'd like the text of the labels to be different in the UI and internally, you can pass a dictionary instead where the key is the internal name and the value will be the text displayed in the UI.

    ```python
    rg.LabelQuestion(
        name="label",
        title="Is the response relevant for the given prompt?",
        description="Select the one that applies.",
        required=True,
        labels={"YES": "Yes", "NO": "No"}, # or ["YES", "NO"]
    )
    ```
    ![LabelQuestion](../assets/images/how_to_guides/dataset/label_question.png)

=== "Multi-label"
    A `MultiLabelQuestion` asks annotators to choose all applicable labels from a list of options. This type is useful for multi-label text classification tasks. In the UI, they will have a squared shape. It has the following configuration:

    - `name`: The name of the question.
    - `title` (optional): The name of the question, as it will be displayed in the UI. Defaults to the `name` value.
    - `description` (optional): The text to be displayed in the question tooltip in the UI. You can use it to give more context or information to annotators.
    - `required` (optional): Whether the question is required or not. Defaults to `True`. At least one question must be required.
    - `labels`: A list of strings with the options for these questions. If you'd like the text of the labels to be different in the UI and internally, you can pass a dictionary instead where the key is the internal name and the value will be the text displayed in the UI.
    - `visible_labels` (optional): The number of labels that will be visible at first sight in the UI. By default, the UI will show 20 labels and collapse the rest. Set your preferred number to change this limit or set `visible_labels=None` to show all options.

    ```python
    rg.MultiLabelQuestion(
        name="multi_label",
        title="Does the response include any of the following?",
        description="Select all that apply.",
        required=True,
        labels={
            "hate": "Hate Speech",
            "sexual": "Sexual content",
            "violent": "Violent content",
            "pii": "Personal information",
            "untruthful": "Untruthful info",
            "not_english": "Not English",
            "inappropriate": "Inappropriate content"
        }, # or ["hate", "sexual", "violent", "pii", "untruthful", "not_english", "inappropriate"]
        visible_labels=4
    )

    ```
    ![MultiLabelQuestion](../assets/images/how_to_guides/dataset/multilabel_question.png)

=== "Ranking"
    A `RankingQuestion` asks annotators to order a list of options. It is useful to gather information on the preference or relevance of a set of options. Ties are allowed and all options will need to be ranked. It has the following configuration:

    - `name`: The name of the question.
    - `title` (optional): The name of the question, as it will be displayed in the UI. Defaults to the `name` value.
    - `description` (optional): The text to be displayed in the question tooltip in the UI. You can use it to give more context or information to annotators.
    - `required` (optional): Whether the question is required or not. Defaults to `True`. At least one question must be required.
    - `values`: A list of strings with the options they will need to rank. If you'd like the text of the options to be different in the UI and internally, you can pass a dictionary instead where the key is the internal name and the value is the text to display in the UI.

    ```python
    rg.RankingQuestion(
        name="ranking",
        title="Order replies based on your preference",
        description="1 = best, 3 = worst. Ties are allowed.",
        required=True,
        values={
            "reply-1": "Reply 1",
            "reply-2": "Reply 2",
            "reply-3": "Reply 3"
        } # or ["reply-1", "reply-2", "reply-3"]
    )
    ```

    ![RankingQuestion](../assets/images/how_to_guides/dataset/ranking_question.png)

=== "Rating"
    A `RatingQuestion` asks annotators to select one option from a list of integer values. This type is useful for collecting numerical scores. It has the following configuration:

    - `name`: The name of the question.
    - `title` (optional): The name of the question, as it will be displayed in the UI. Defaults to the `name` value.
    - `description` (optional): The text to be displayed in the question tooltip in the UI. You can use it to give more context or information to annotators.
    - `required` (optional): Whether the question is required or not. Defaults to `True`. At least one question must be required.
    - `values`: A list of unique integers representing the scores that annotators can select from should be defined within the range [1, 10].

    ```python
    rg.RatingQuestion(
        name="rating",
        title="How satisfied are you with the response?",
        description="1 = very unsatisfied, 10 = very satisfied",
        required=True,
        values=[1, 2, 3, 4, 5, 6, 7, 8, 9, 10]
    )
    ```

    ![RatingQuestion](../assets/images/how_to_guides/dataset/rating_question.png)

=== "Span"
    A `SpanQuestion` asks annotators to select a portion of the text of a specific field and apply a label to it. This type of question is useful for named entity recognition or information extraction tasks. It has the following configuration:

    - `name`: The name of the question.
    - `title` (optional): The name of the question, as it will be displayed in the UI. Defaults to the `name` value, but capitalized.
    - `description` (optional): The text to be displayed in the question tooltip in the UI. You can use it to give more context or information to annotators.
    - `required` (optional): Whether the question is required or not. Defaults to `True`. At least one question must be required.
    - `labels`: A list of strings with the options for these questions. If you'd like the text of the labels to be different in the UI and internally, you can pass a dictionary instead where the key is the internal name and the value will be the text to display in the UI.
    - `field`: This question is always attached to a specific field. You should pass a string with the name of the field where the labels of the `SpanQuestion` should be used.
    - `allow_overlapping`: This value specifies whether overlapped spans are allowed or not. Defaults to `False`.
    - `visible_labels` (optional): The number of labels that will be visible at first sight in the UI. By default, the UI will show 20 labels and collapse the rest. Set your preferred number to change this limit or set `visible_labels=None` to show all options.

    ```python
    rg.SpanQuestion(
        name="span",
        title="Select the entities in the text",
        description="Select the entities in the text",
        required=True,
        labels={
            "PERSON": "Person",
            "ORG": "Organization",
            "LOC": "Location",
            "MISC": "Miscellaneous"
        },
        field="text",
        allow_overlapping=False,
        visible_labels=None
    )
    ```

    ![SpanQuestion](../assets/images/how_to_guides/dataset/span_question.png)

=== "Text"
    A `TextQuestion` offers to annotators a free-text area where they can enter any text. This type is useful for collecting natural language data, such as corrections or explanations. It has the following configuration:

    - `name`: The name of the question.
    - `title` (optional): The name of the question, as it will be displayed in the UI. Defaults to the `name` value, but capitalized.
    - `description` (optional): The text to be displayed in the question tooltip in the UI. You can use it to give more context or information to annotators.
    - `required` (optional): Whether the question is required or not. Defaults to `True`. At least one question must be required.
    - `use_markdown` (optional): Define whether the field should render markdown text. Defaults to `False`. If you set it to `True`, you will be able to use all the Markdown features for text formatting, as well as embed multimedia content and PDFs.

    ```python
    rg.TextQuestion(
        name="text",
        title="Please provide feedback on the response",
        description="Please provide feedback on the response",
        required=True,
        use_markdown=True
    )
    ```

    ![TextQuestion](../assets/images/how_to_guides/dataset/text_question.png)

### Metadata

Metadata properties allow you to configure the use of metadata information for the filtering and sorting features available in the UI and Python SDK. There exist three types of metadata you can add: `TermsMetadataProperty`, `IntegerMetadataProperty` and `FloatMetadataProperty`.

=== "Terms"
    A `TermsMetadataProperty` allows to add a list of strings as metadata options. It has the following configuration:

    - `name`: The name of the metadata property.
    - `title` (optional): The name of the metadata property, as it will be displayed in the UI. Defaults to the `name` value, but capitalized.
    - `options` (optional): You can pass a list of valid values for this metadata property, in case you want to run any validation.

    ```python
    rg.TermsMetadataProperty(
        name="terms",
        title="Annotation groups",
        options=["group-a", "group-b", "group-c"]
    )
    ```
    ![TermsMetadataProperty](../assets/images/how_to_guides/dataset/term_metadata.png)

=== "Integer"
    An `IntegerMetadataProperty` allows to add integer values as metadata. It has the following configuration:

    - `name`: The name of the metadata property.
    - `title` (optional): The name of the metadata property, as it will be displayed in the UI. Defaults to the `name` value, but capitalized.
    - `min` (optional): You can pass a minimum valid value. If none is provided, the minimum value will be computed from the values provided in the records.
    - `max` (optional): You can pass a maximum valid value. If none is provided, the maximum value will be computed from the values provided in the records.

    ```python
    rg.IntegerMetadataProperty(
        name="integer",
        title="length-input",
        min=42,
        max=1984,
    )
    ```
    ![IntegerMetadataProperty](../assets/images/how_to_guides/dataset/integer_metadata.png)

=== "Float"
    A `FloatMetadataProperty` allows to add float values as metadata. It has the following configuration:

    - `name`: The name of the metadata property.
    - `title` (optional): The name of the metadata property, as it will be displayed in the UI. Defaults to the `name` value, but capitalized.
    - `min` (optional): You can pass a minimum valid value. If none is provided, the minimum value will be computed from the values provided in the records.
    - `max` (optional): You can pass a maximum valid value. If none is provided, the maximum value will be computed from the values provided in the records.

    ```python
    rg.FloatMetadataProperty(
        name="float",
        title="Reading ease",
        min=-92.29914,
        max=119.6975,
    )
    ```
    ![FloatMetadataProperty](../assets/images/how_to_guides/dataset/float_metadata.png)

### Vectors

To use the similarity search in the UI and the Python SDK, you will need to configure vectors using the `VectorField` class. It has the following configuration:

* `name`: The name of the vector.
* `title` (optional): A name for the vector to display in the UI for better readability.
* `dimensions`: The dimensions of the vectors used in this setting.

```python
rg.VectorField(
    name="my_vector",
    title="My Vector",
    dimensions=768
),
```
![VectorField](../assets/images/how_to_guides/dataset/vectors.png)

### Guidelines

Once you have decided on the data to show and the questions to ask, it's important to provide clear guidelines to the annotators. These guidelines help them understand the task and answer the questions consistently. You can provide guidelines in two ways:

* In the dataset guidelines: this is added as an argument when you create your dataset in the Python SDK. It will appear in the dataset settings in the UI.
```python
guidelines = "In this dataset, you will find a collection of records that show a category, an instruction, a context and a response to that instruction. [...]"
```
![Guidelines](../assets/images/how_to_guides/dataset/guidelines.png)

* As question descriptions: these are added as an argument when you create questions in the Python SDK. This text will appear in a tooltip next to the question in the UI.
![Guidelines as descriptions](../assets/images/how_to_guides/dataset/guidelines_description.png)

It is good practice to use at least the dataset guidelines if not both methods. Question descriptions should be short and provide context to a specific question. They can be a summary of the guidelines to that question, but often that is not sufficient to align the whole annotation team. In the guidelines, you can include a description of the project, details on how to answer each question with examples, instructions on when to discard a record, etc.

!!! tip
    If you want further guidance on good practices for guidelines during the project development, check our [blog post](https://argilla.io/blog/annotation-guidelines-practices/).

### Distribution

When working as a team, you may want to distribute the annotation task to ensure efficiency and quality. You can use the `TaskDistribution` settings to configure the number of minimum submitted responses expected for each record. Argilla will use this setting to automatically handle records in your team members' pending queues.

```python
rg.TaskDistribution(
    min_submitted = 2
)
```

> To learn more about how to distribute the task among team members in the [Distribute the annotation guide](../how_to_guides/distribution.md).


## List datasets

You can list all the datasets available in a workspace using the `datasets` attribute of the `Workspace` class. You can also use `len(workspace.datasets)` to get the number of datasets in a workspace.

```python
import argilla as rg

client = rg.Argilla(api_url="<api_url>", api_key="<api_key>")

workspace = client.workspaces("my_workspace")

datasets = workspace.datasets

for dataset in datasets:
    print(dataset)
```

## Retrieve a dataset

You can retrieve a dataset by calling the `datasets` method on the `Argilla` class and passing the name of the dataset as an argument. By default, this method attempts to retrieve the dataset from the first workspace. If the dataset is in a different workspace, you must specify either the workspace name or id as an argument.

```python
import argilla as rg

client = rg.Argilla(api_url="<api_url>", api_key="<api_key>")

workspace = client.workspaces("my_workspace")

# Retrieve the dataset from the first workspace
retrieved_dataset = client.datasets(name="my_dataset")

# Retrieve the dataset from the specified workspace
retrieved_dataset = client.datasets(name="my_dataset", workspace=workspace)
```

## Check dataset existence

You can check if a dataset exists. The `client.datasets` method will return `None` if the dataset was not found.

```python
import argilla as rg

client = rg.Argilla(api_url="<api_url>", api_key="<api_key>")

dataset = client.datasets(name="my_dataset")

dataset_exist = dataset is not None
```

## Update a dataset

Once a dataset is published, there are limited things you can update. Here is a summary of the attributes you can change:

=== "Fields"
    | Attributes | From SDK | From UI |
    | ---- | ----- | -------------- |
    |Name|❌|❌|
    |Title|✅|✅|
    |Required|❌|❌|
    |Use markdown|✅|✅|

=== "Questions"
    | Attributes | From SDK | From UI |
    | ---- | ----- | -------------- |
    |Name|❌|❌|
    |Title|❌|✅|
    |Description|❌|✅|
    |Required|❌|❌|
    |Labels|❌|❌|
    |Values|❌|❌|
    |Label order|❌|✅|
    |Suggestions first|❌|✅|
    |Visible labels|❌|✅|
    |Field|❌|❌|
    |Allow overlapping|❌|❌|
    |Use markdown|❌|✅|

=== "Metadata"
    | Attributes | From SDK | From UI |
    | ---- | ----- | -------------- |
    |Name|❌|❌|
    |Title|✅|✅|
    |Options|❌|❌|
    |Minimum value|❌|❌|
    |Maximum value|❌|❌|
    |Visible for annotators|✅|✅|
    |Allow extra metadata|✅|✅|


=== "Vectors"
    | Attributes | From SDK | From UI |
    | ---- | ----- | -------------- |
    |Name|❌|❌|
    |Title|✅|✅|
    |Dimensions|❌|❌|

=== "Guidelines"
    | From SDK | From UI |
    | ----- | -------------- |
    |✅|✅|

=== "Distribution"
    | Attributes | From SDK | From UI |
    | ---- | ----- | -------------- |
    |Minimum submitted|✅*|✅*|

    > \* Can be changed as long as the dataset doesn't have any responses.

To modify these attributes, you can simply set the new value of the attributes you wish to change and call the `update` method on the `Dataset` object.

```python
dataset = client.datasets("my_dataset")

dataset.settings.fields["text"].use_markdown = True
dataset.settings.metadata["my_metadata"].visible_for_annotators = False
<<<<<<< HEAD

dataset.update()
```

You can also add and delete metadata properties and vector fields using the `add` and `delete` methods:

=======

dataset.update()
```

You can also add and delete metadata properties and vector fields using the `add` and `delete` methods:

>>>>>>> e640924c
```python
dataset = client.datasets("my_dataset")

# add
dataset.vectors.add(rg.VectorField(name="my_vector", dimensions=123))
dataset.update()

#delete
dataset.metadata["my_metadata"].delete()
```

## Delete a dataset

You can delete an existing dataset by calling the `delete` method on the `Dataset` class.

```python
import argilla as rg

client = rg.Argilla(api_url="<api_url>", api_key="<api_key>")

dataset_to_delete = client.datasets(name="my_dataset")

dataset_deleted = dataset_to_delete.delete()
```<|MERGE_RESOLUTION|>--- conflicted
+++ resolved
@@ -525,21 +525,12 @@
 
 dataset.settings.fields["text"].use_markdown = True
 dataset.settings.metadata["my_metadata"].visible_for_annotators = False
-<<<<<<< HEAD
 
 dataset.update()
 ```
 
 You can also add and delete metadata properties and vector fields using the `add` and `delete` methods:
 
-=======
-
-dataset.update()
-```
-
-You can also add and delete metadata properties and vector fields using the `add` and `delete` methods:
-
->>>>>>> e640924c
 ```python
 dataset = client.datasets("my_dataset")
 
