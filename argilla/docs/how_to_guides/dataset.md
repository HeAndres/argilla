--- conflicted
+++ resolved
@@ -503,11 +503,7 @@
 
     > \* Can be changed as long as the dataset doesn't have any responses.
 
-<<<<<<< HEAD
 To modify these attributes, you can simply set the new value of the attributes you wish to change and call the `update` method on the `Dataset` object. 
-=======
-To modify these attributes, you can simply modify the values of the attributes you wish to change and call the `update` method on the `Dataset` object.
->>>>>>> 74c11941
 
 ```python
 dataset = client.datasets("my_dataset")
