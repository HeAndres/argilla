--- conflicted
+++ resolved
@@ -44,11 +44,7 @@
     )
 
     assert record.fields["prompt"] == "What is the capital of France?"
-<<<<<<< HEAD
     assert record.suggestions["label"].value == "positive"
-=======
-    assert record.suggestions.label.value == "positive"
->>>>>>> 8c122d4d
 
 
 def test_ingest_record_from_dict_with_mapping(dataset):
@@ -63,11 +59,7 @@
     )
 
     assert record.fields["prompt"] == "What is the capital of France?"
-<<<<<<< HEAD
     assert record.suggestions["label"].value == "positive"
-=======
-    assert record.suggestions.label.value == "positive"
->>>>>>> 8c122d4d
 
 
 def test_ingest_record_from_dict_with_suggestions(dataset):
@@ -79,11 +71,7 @@
     )
 
     assert record.fields["prompt"] == "Hello World, how are you?"
-<<<<<<< HEAD
-    assert record.suggestions["label"].value == "negative"
-=======
-    assert record.suggestions.label.value == "negative"
->>>>>>> 8c122d4d
+    assert record.suggestions["label"].value == "negative"
 
 
 def test_ingest_record_from_dict_with_suggestions_scores(dataset):
@@ -101,15 +89,9 @@
     )
 
     assert record.fields["prompt"] == "Hello World, how are you?"
-<<<<<<< HEAD
     assert record.suggestions["label"].value == "negative"
     assert record.suggestions["label"].score == 0.9
     assert record.suggestions["label"].agent == "model_name"
-=======
-    assert record.suggestions.label.value == "negative"
-    assert record.suggestions.label.score == 0.9
-    assert record.suggestions.label.agent == "model_name"
->>>>>>> 8c122d4d
 
 
 def test_ingest_record_from_dict_with_suggestions_scores_and_agent(dataset):
@@ -127,15 +109,9 @@
     )
 
     assert record.fields["prompt"] == "Hello World, how are you?"
-<<<<<<< HEAD
     assert record.suggestions["label"].value == "negative"
     assert record.suggestions["label"].score == 0.9
     assert record.suggestions["label"].agent == "model_name"
-=======
-    assert record.suggestions.label.value == "negative"
-    assert record.suggestions.label.score == 0.9
-    assert record.suggestions.label.agent == "model_name"
->>>>>>> 8c122d4d
 
 
 def test_ingest_record_from_dict_with_responses(dataset):
@@ -152,13 +128,8 @@
     )
 
     assert record.fields["prompt"] == "Hello World, how are you?"
-<<<<<<< HEAD
     assert record.responses["label"][0].value == "negative"
     assert record.responses["label"][0].user_id == user_id
-=======
-    assert record.responses.label[0].value == "negative"
-    assert record.responses.label[0].user_id == user_id
->>>>>>> 8c122d4d
 
 
 def test_ingest_record_from_dict_with_id_as_id(dataset):
@@ -189,6 +160,7 @@
     )
 
     assert record.fields["prompt"] == "Hello World, how are you?"
+    assert record.fields["prompt"] == "Hello World, how are you?"
     assert record.id == record_id
 
 
@@ -202,11 +174,7 @@
     )
 
     assert record.fields["prompt"] == "Hello World, how are you?"
-<<<<<<< HEAD
-    assert record.suggestions["label"].value == "negative"
-=======
-    assert record.suggestions.label.value == "negative"
->>>>>>> 8c122d4d
+    assert record.suggestions["label"].value == "negative"
     assert record.metadata["score"] == 0.9
 
 
@@ -223,11 +191,7 @@
     )
 
     assert record.fields["prompt"] == "Hello World, how are you?"
-<<<<<<< HEAD
-    assert record.suggestions["label"].value == "negative"
-=======
-    assert record.suggestions.label.value == "negative"
->>>>>>> 8c122d4d
+    assert record.suggestions["label"].value == "negative"
     assert record.metadata["score"] == 0.9
 
 
@@ -241,11 +205,7 @@
     )
 
     assert record.fields["prompt"] == "Hello World, how are you?"
-<<<<<<< HEAD
-    assert record.suggestions["label"].value == "negative"
-=======
-    assert record.suggestions.label.value == "negative"
->>>>>>> 8c122d4d
+    assert record.suggestions["label"].value == "negative"
     assert record.vectors["vector"] == [1, 2, 3]
 
 
@@ -262,9 +222,5 @@
     )
 
     assert record.fields["prompt"] == "Hello World, how are you?"
-<<<<<<< HEAD
-    assert record.suggestions["label"].value == "negative"
-=======
-    assert record.suggestions.label.value == "negative"
->>>>>>> 8c122d4d
+    assert record.suggestions["label"].value == "negative"
     assert record.vectors["vector"] == [1, 2, 3]