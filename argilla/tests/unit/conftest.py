--- conflicted
+++ resolved
@@ -23,14 +23,6 @@
 
 #     return mock_client
 
-<<<<<<< HEAD
-
-@pytest.fixture(autouse=True)
-def mock_client():
-    # TODO: Mock the http layer
-    client = rg.Argilla(api_url="http://test_url", api_key="mock")
-    return client
-=======
 import pytest
 from unittest.mock import patch
 from httpx import Timeout
@@ -50,5 +42,4 @@
     assert http_client is not None
     assert http_client.base_url == "http://localhost:6900"
     assert http_client.timeout == Timeout(60)
-    assert http_client.headers["X-Argilla-Api-Key"] == "argilla.apikey"
->>>>>>> 1eb44cba
+    assert http_client.headers["X-Argilla-Api-Key"] == "argilla.apikey"