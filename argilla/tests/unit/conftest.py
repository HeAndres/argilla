# Copyright 2024-present, Argilla, Inc.
#
# Licensed under the Apache License, Version 2.0 (the "License");
# you may not use this file except in compliance with the License.
# You may obtain a copy of the License at
#
#     http://www.apache.org/licenses/LICENSE-2.0
#
# Unless required by applicable law or agreed to in writing, software
# distributed under the License is distributed on an "AS IS" BASIS,
# WITHOUT WARRANTIES OR CONDITIONS OF ANY KIND, either express or implied.
# See the License for the specific language governing permissions and
# limitations under the License.
import pytest

import argilla as rg


# @pytest.fixture(scope="function", autouse=True)
# def mock_httpx_client(mocker) -> Generator[httpx.Client, None, None]:
#     mock_client = mocker.Mock(httpx.Client)
#     argilla.DEFAULT_HTTP_CLIENT = mock_client

#     return mock_client

<<<<<<< HEAD

@pytest.fixture(autouse=True)
def mock_client():
    # TODO: Mock the http layer
    client = rg.Argilla(api_url="http://test_url", api_key="mock")
    return client
=======
import pytest
from unittest.mock import patch
from httpx import Timeout
from argilla import Argilla


@pytest.fixture(autouse=True)
def mock_validate_connection():
    with patch("argilla._api._client.APIClient._validate_connection") as mocked_validator:
        yield mocked_validator


# Example usage in a test module
def test_create_default_client(mock_validate_connection):
    http_client = Argilla().http_client

    assert http_client is not None
    assert http_client.base_url == "http://localhost:6900"
    assert http_client.timeout == Timeout(60)
    assert http_client.headers["X-Argilla-Api-Key"] == "argilla.apikey"
>>>>>>> 6cd6121c
<|MERGE_RESOLUTION|>--- conflicted
+++ resolved
@@ -11,26 +11,7 @@
 # WITHOUT WARRANTIES OR CONDITIONS OF ANY KIND, either express or implied.
 # See the License for the specific language governing permissions and
 # limitations under the License.
-import pytest
 
-import argilla as rg
-
-
-# @pytest.fixture(scope="function", autouse=True)
-# def mock_httpx_client(mocker) -> Generator[httpx.Client, None, None]:
-#     mock_client = mocker.Mock(httpx.Client)
-#     argilla.DEFAULT_HTTP_CLIENT = mock_client
-
-#     return mock_client
-
-<<<<<<< HEAD
-
-@pytest.fixture(autouse=True)
-def mock_client():
-    # TODO: Mock the http layer
-    client = rg.Argilla(api_url="http://test_url", api_key="mock")
-    return client
-=======
 import pytest
 from unittest.mock import patch
 from httpx import Timeout
@@ -50,5 +31,4 @@
     assert http_client is not None
     assert http_client.base_url == "http://localhost:6900"
     assert http_client.timeout == Timeout(60)
-    assert http_client.headers["X-Argilla-Api-Key"] == "argilla.apikey"
->>>>>>> 6cd6121c
+    assert http_client.headers["X-Argilla-Api-Key"] == "argilla.apikey"