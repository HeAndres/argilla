# Project information
site_name: Argilla Docs
site_url: https://docs.argilla.io/
site_author: Argilla, Inc.
site_description: Data-centric tool for AI builders
copyright: Copyright &copy; 2017 - 2024 Argilla

# Repository
repo_name: argilla-io/argilla
repo_url: https://github.com/argilla-io/argilla/
edit_uri: edit/main/argilla/docs/

extra:
  version:
    provider: mike
  social:
    - icon: fontawesome/brands/linkedin
      link: https://www.linkedin.com/company/argilla-io
    - icon: fontawesome/brands/x-twitter
      link: https://twitter.com/argilla_io
    - icon: fontawesome/brands/youtube
      link: https://www.youtube.com/channel/UCAIz8TmvQQrLqbD7sd-5S2A
    - icon: fontawesome/brands/discord
      link: http://hf.co/join/discord

extra_css:
  - stylesheets/extra.css

theme:
  name: material
  logo: assets/logo.svg
  favicon: assets/favicon.ico
  features:
    - navigation.instant
    - navigation.sections
    - navigation.tabs
    - navigation.footer
    - navigation.top
    - navigation.tracking
    - navigation.path
    - toc.follow
    - content.code.copy
    - content.code.annotate
    - content.action.edit
    - search.suggest
    - search.highlight
    - search.share
  icon:
    repo: fontawesome/brands/github
  palette:
    - media: "(prefers-color-scheme)"
      primary: white
      toggle:
        icon: material/brightness-auto
        name: Switch to light mode

    # Palette toggle for light mode
    - media: "(prefers-color-scheme: light)"
      scheme: default
      primary: white
      toggle:
        icon: material/brightness-7
        name: Switch to dark mode

    # Palette toggle for dark mode
    - media: "(prefers-color-scheme: dark)"
      scheme: slate
      primary: custom
      toggle:
        icon: material/brightness-4
        name: Switch to system preference

watch:
  - src/argilla

# Extensions
markdown_extensions:
  - attr_list
  - md_in_html
  - admonition
  - pymdownx.highlight:
      anchor_linenums: true
      line_spans: __span
      pygments_lang_class: true
  - pymdownx.inlinehilite
  - pymdownx.snippets
  - pymdownx.superfences
  - pymdownx.details
  - pymdownx.tabbed:
      alternate_style: true
  - footnotes
  - tables
  - pymdownx.emoji:
      emoji_index: !!python/name:material.extensions.emoji.twemoji
      emoji_generator: !!python/name:material.extensions.emoji.to_svg
  # activating permalink: true makes the anchor link works in the notebooks
  - toc:
      permalink: true

plugins:
  - search
  - open-in-new-tab
  - gen-files:
      scripts:
        - docs/scripts/gen_changelog.py
        - docs/scripts/gen_popular_issues.py
        # - docs/scripts/gen_ref_pages.py
  - literate-nav:
      nav_file: SUMMARY.md
  - section-index
  - mkdocstrings:
      handlers:
        python:
          selection:
            inherited_members: true # Allow looking up inherited methods
          rendering:
            show_root_toc_entry: true
            show_root_heading: true # actually display anything at all...
            # show_root_full_path: true  # display "diffrax.asdf" not just "asdf"
            show_if_no_docstring: true
            show_signature_annotations: true
            show_source: false # don't include source code
            members_order: source # order methods according to their order of definition in the source code, not alphabetical order
            heading_level: 4
            # hide private members
            private: true
  - social
  - mknotebooks

nav:
  - Argilla: index.md
  - Getting started:
      - Quickstart: getting_started/quickstart.md
      - Deploy with Docker: getting_started/how-to-deploy-argilla-with-docker.md
      - Hugging Face Spaces settings: getting_started/how-to-configure-argilla-on-huggingface.md
      - FAQ: getting_started/faq.md
  - How-to guides:
      - how_to_guides/index.md
      - Basic:
        - Manage users and credentials: how_to_guides/user.md
        - Manage workspaces: how_to_guides/workspace.md
        - Create, update and delete datasets: how_to_guides/dataset.md
        - Add, update, and delete records: how_to_guides/record.md
        - Distribute the annotation task: how_to_guides/distribution.md
        - Annotate datasets: how_to_guides/annotate.md
        - Query and filter records: how_to_guides/query.md
        - Import and export datasets: how_to_guides/import_export.md
      - Advanced:
        - Use Markdown to format rich content: how_to_guides/use_markdown_to_format_rich_content.md
        - Migrate your legacy datasets to Argilla V2: how_to_guides/migrate_from_legacy_datasets.md
  - Tutorials:
      - tutorials/index.md
      - Text classification: tutorials/text_classification.ipynb
      - Token classification: tutorials/token_classification.ipynb
  - API Reference:
      - Python SDK: reference/argilla/
<<<<<<< HEAD
      - Telemetry:
        - Server Telemetry: reference/telemetry.md
=======
      - FastAPI Server:
        - Server configuration: reference/argilla-server/configuration.md
      - Telemetry:
        - Server Telemetry: reference/argilla-server/telemetry.md
>>>>>>> 1eb44cba
  - Community:
      - community/index.md
      - How to contribute?: community/contributor.md
      - Issue dashboard: community/popular_issues.md
      - Changelog: community/changelog.md
  - UI Demo ↗:
      - https://demo.argilla.io/sign-in?auth=ZGVtbzoxMjM0NTY3OA==<|MERGE_RESOLUTION|>--- conflicted
+++ resolved
@@ -154,15 +154,10 @@
       - Token classification: tutorials/token_classification.ipynb
   - API Reference:
       - Python SDK: reference/argilla/
-<<<<<<< HEAD
-      - Telemetry:
-        - Server Telemetry: reference/telemetry.md
-=======
       - FastAPI Server:
         - Server configuration: reference/argilla-server/configuration.md
       - Telemetry:
-        - Server Telemetry: reference/argilla-server/telemetry.md
->>>>>>> 1eb44cba
+        - Server Telemetry: reference/telemetry.md
   - Community:
       - community/index.md
       - How to contribute?: community/contributor.md
