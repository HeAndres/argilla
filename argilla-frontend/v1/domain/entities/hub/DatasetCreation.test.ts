import { DatasetCreationBuilder } from "./DatasetCreationBuilder";

const datasetInfo = {
  description: "",
  citation: "",
  homepage: "",
  license: "",
  features: {
    text_field: {
      dtype: "string",
      _type: "Value",
    },
    image_field: {
      dtype: "string",
      _type: "Image",
    },
    label_question: {
      names: ["positive", "negative"],
      _type: "ClassLabel",
    },
    chat_field: [
      {
        content: {
          dtype: "string",
          _type: "Value",
        },
        role: {
          dtype: "string",
          _type: "Value",
        },
      },
    ],
    metadata: {
      dtype: "int32",
      _type: "Value",
    },
  },
  builder_name: "parquet",
  dataset_name: "duorc",
  config_name: "SelfRC",
  version: {
    version_str: "0.0.0",
    major: 0,
    minor: 0,
    patch: 0,
  },
  splits: {
    train: {
      name: "train",
      num_bytes: 248966361,
      num_examples: 60721,
      dataset_name: null,
    },
    validation: {
      name: "validation",
      num_bytes: 56359392,
      num_examples: 12961,
      dataset_name: null,
    },
    test: {
      name: "test",
      num_bytes: 51022318,
      num_examples: 12559,
      dataset_name: null,
    },
  },
  download_size: 21001846,
  dataset_size: 356348071,
};

describe("DatasetCreation", () => {
  describe("build should", () => {
    it("create text field", () => {
      const builder = new DatasetCreationBuilder("FAKE", datasetInfo);

      const datasetCreation = builder.build();

      const firstField = datasetCreation.fields[0];

      expect(firstField.name).toBe("text_field");
      expect(firstField.type.isTextType).toBeTruthy();
      expect(firstField.required).toBeFalsy();
    });

    it("create image field", () => {
      const builder = new DatasetCreationBuilder("FAKE", datasetInfo);

      const datasetCreation = builder.build();

      const secondField = datasetCreation.fields[1];

      expect(secondField.name).toBe("image_field");
      expect(secondField.type.isImageType).toBeTruthy();
      expect(secondField.required).toBeFalsy();
    });

    it("create label question", () => {
      const builder = new DatasetCreationBuilder("FAKE", datasetInfo);

      const datasetCreation = builder.build();

      const labelQuestion = datasetCreation.questions[0];

      expect(labelQuestion.name).toBe("label_question");
      expect(labelQuestion.type.isSingleLabelType).toBeTruthy();
      expect(labelQuestion.required).toBeTruthy();
      expect(labelQuestion.options).toEqual(["positive", "negative"]);
    });

    it("create a required field if the dataset has just one field", () => {
      const datasetInfoWithOneField = {
        ...datasetInfo,
        features: {
          text_field: {
            dtype: "string",
            _type: "Value",
          },
        },
      };

      const builder = new DatasetCreationBuilder(
        "FAKE",
        datasetInfoWithOneField
      );

      const datasetCreation = builder.build();

      const field = datasetCreation.fields[0];

      expect(field.name).toBe("text_field");
      expect(field.type.isTextType).toBeTruthy();
      expect(field.required).toBeTruthy();
      expect(datasetCreation.fields.length).toBe(1);
    });

    it("create a required question if the dataset has just one field", () => {
      const datasetInfoWithOneQuestion = {
        ...datasetInfo,
        features: {
          label_question: {
            names: ["positive", "negative"],
            _type: "ClassLabel",
          },
        },
      };

      const builder = new DatasetCreationBuilder(
        "FAKE",
        datasetInfoWithOneQuestion
      );

      const datasetCreation = builder.build();

      const question = datasetCreation.questions[0];

      expect(question.name).toBe("label_question");
      expect(question.type.isSingleLabelType).toBeTruthy();
      expect(question.required).toBeTruthy();
      expect(datasetCreation.questions.length).toBe(1);
    });

    it("create a chat field", () => {
      const builder = new DatasetCreationBuilder("FAKE", datasetInfo);

      const datasetCreation = builder.build();

      const chatField = datasetCreation.fields[2];

      expect(chatField.name).toBe("chat_field");
      expect(chatField.type.isChatType).toBeTruthy();
      expect(chatField.required).toBeFalsy();
    });

    it("get no mapped feature", () => {
      const builder = new DatasetCreationBuilder("FAKE", {
        ...datasetInfo,
        features: {
          no_mapped: {
            dtype: "NO",
            _type: "NO",
          },
        },
      });

      const datasetCreation = builder.build();

      expect(
        datasetCreation.fields.filter((f) => f.type.value === "no mapping")
          .length
      ).toBe(1);
    });

    it("create metadata", () => {
      const builder = new DatasetCreationBuilder("FAKE", datasetInfo);

      const datasetCreation = builder.build();

      const metadata = datasetCreation.metadata[0];

      expect(metadata.name).toBe("metadata");
      expect(metadata.title).toBe("metadata");
    });
  });

  describe("addQuestions should", () => {
    it("add single label", () => {
      const datasetInfoWithNoQuestions = {
        ...datasetInfo,
        features: {},
      };
      const builder = new DatasetCreationBuilder(
        "FAKE",
        datasetInfoWithNoQuestions
      );

      const datasetCreation = builder.build();

      datasetCreation.selectedSubset.addQuestion("First", {
        type: "label_selection",
      });

      const firtsQuestion = datasetCreation.questions[0];
      expect(firtsQuestion.name).toBe("First");
      expect(firtsQuestion.type.isSingleLabelType).toBeTruthy();
      expect(firtsQuestion.options).toEqual([
        {
          id: "1",
          text: "positive",
          value: "positive",
        },
        {
          id: "2",
          text: "negative",
          value: "negative",
        },
        {
          id: "3",
          text: "neutral",
          value: "neutral",
        },
      ]);
    });

    it("add ranking question", () => {
      const datasetInfoWithNoQuestions = {
        ...datasetInfo,
        features: {},
      };
      const builder = new DatasetCreationBuilder(
        "FAKE",
        datasetInfoWithNoQuestions
      );

      const datasetCreation = builder.build();

      datasetCreation.selectedSubset.addQuestion("First", {
        type: "ranking",
      });

      const firtsQuestion = datasetCreation.questions[0];
      expect(firtsQuestion.name).toBe("First");
      expect(firtsQuestion.type.isRankingType).toBeTruthy();
      expect(firtsQuestion.options).toEqual([
        {
          value: "option1",
          text: "Option 1",
        },
        {
          value: "option2",
          text: "Option 2",
        },
      ]);
    });
  });
<<<<<<< HEAD

  describe("changeToMetadata should", () => {
    it("change field to metadata", () => {
      const datasetInfoWithNoQuestions = {
        ...datasetInfo,
        features: {
          text_field: {
            dtype: "string",
            _type: "Value",
          },
        },
      };

      const builder = new DatasetCreationBuilder(
        "FAKE",
        datasetInfoWithNoQuestions
      );

      const datasetCreation = builder.build();

      datasetCreation.selectedSubset.changeToMetadata("text_field", "int32");

      const metadata = datasetCreation.metadata[0];

      expect(datasetCreation.metadata.length).toBe(1);
      expect(datasetCreation.fields.length).toBe(0);

      expect(metadata.name).toBe("text_field");
      expect(metadata.title).toBe("text_field");
    });

    it("not change field to metadata if the field does not exist", () => {
      const datasetInfoWithNoQuestions = {
        ...datasetInfo,
        features: {
          text_field: {
            dtype: "string",
            _type: "Value",
          },
        },
      };

      const builder = new DatasetCreationBuilder(
        "FAKE",
        datasetInfoWithNoQuestions
      );

      const datasetCreation = builder.build();

      datasetCreation.selectedSubset.changeToMetadata("image_field", "int32");

      expect(datasetCreation.metadata.length).toBe(0);
      expect(datasetCreation.fields.length).toBe(1);
    });

    it("prevent to change to metadat if the type is not available", () => {
      const datasetInfoWithNoQuestions = {
        ...datasetInfo,
        features: {
          text_field: {
            dtype: "string",
            _type: "Value",
          },
        },
      };

      const builder = new DatasetCreationBuilder(
        "FAKE",
        datasetInfoWithNoQuestions
      );

      const datasetCreation = builder.build();

      datasetCreation.selectedSubset.changeToMetadata(
        "text_field",
        "image" as any
      );

      expect(datasetCreation.metadata.length).toBe(0);
      expect(datasetCreation.fields.length).toBe(1);
    });
  });

  describe("changeToField should", () => {
    it("change metadata to field", () => {
      const datasetInfoWithNoQuestions = {
        ...datasetInfo,
        features: {
          metadata: {
            dtype: "int32",
            _type: "Value",
          },
        },
      };

      const builder = new DatasetCreationBuilder(
        "FAKE",
        datasetInfoWithNoQuestions
      );

      const datasetCreation = builder.build();

      datasetCreation.selectedSubset.changeToField("metadata", "text");

      const field = datasetCreation.fields.find((f) => f.name === "metadata");

      expect(datasetCreation.metadata.length).toBe(0);

      expect(field.name).toBe("metadata");
      expect(field.type.isTextType).toBeTruthy();
    });

    it("not change metadata to field if the metadata does not exist", () => {
      const datasetInfoWithNoQuestions = {
        ...datasetInfo,
        features: {
          metadata: {
            dtype: "int32",
            _type: "Value",
          },
        },
      };

      const builder = new DatasetCreationBuilder(
        "FAKE",
        datasetInfoWithNoQuestions
      );

      const datasetCreation = builder.build();

      datasetCreation.selectedSubset.changeToField("text_field", "text");

      expect(datasetCreation.metadata.length).toBe(1);
      expect(
        datasetCreation.fields.filter((f) => f.name === "text_field").length
      ).toBe(0);
    });

    it("prevent to change to field if the type is not available", () => {
      const datasetInfoWithNoQuestions = {
        ...datasetInfo,
        features: {
          metadata: {
            dtype: "int32",
            _type: "Value",
          },
        },
      };

      const builder = new DatasetCreationBuilder(
        "FAKE",
        datasetInfoWithNoQuestions
      );

      const datasetCreation = builder.build();

      datasetCreation.selectedSubset.changeToField("metadata", "int16" as any);

      expect(datasetCreation.metadata.length).toBe(1);
      expect(
        datasetCreation.fields.filter((f) => f.name === "metadata").length
      ).toBe(0);
    });
  });
=======
>>>>>>> 53bbe881
});<|MERGE_RESOLUTION|>--- conflicted
+++ resolved
@@ -272,171 +272,4 @@
       ]);
     });
   });
-<<<<<<< HEAD
-
-  describe("changeToMetadata should", () => {
-    it("change field to metadata", () => {
-      const datasetInfoWithNoQuestions = {
-        ...datasetInfo,
-        features: {
-          text_field: {
-            dtype: "string",
-            _type: "Value",
-          },
-        },
-      };
-
-      const builder = new DatasetCreationBuilder(
-        "FAKE",
-        datasetInfoWithNoQuestions
-      );
-
-      const datasetCreation = builder.build();
-
-      datasetCreation.selectedSubset.changeToMetadata("text_field", "int32");
-
-      const metadata = datasetCreation.metadata[0];
-
-      expect(datasetCreation.metadata.length).toBe(1);
-      expect(datasetCreation.fields.length).toBe(0);
-
-      expect(metadata.name).toBe("text_field");
-      expect(metadata.title).toBe("text_field");
-    });
-
-    it("not change field to metadata if the field does not exist", () => {
-      const datasetInfoWithNoQuestions = {
-        ...datasetInfo,
-        features: {
-          text_field: {
-            dtype: "string",
-            _type: "Value",
-          },
-        },
-      };
-
-      const builder = new DatasetCreationBuilder(
-        "FAKE",
-        datasetInfoWithNoQuestions
-      );
-
-      const datasetCreation = builder.build();
-
-      datasetCreation.selectedSubset.changeToMetadata("image_field", "int32");
-
-      expect(datasetCreation.metadata.length).toBe(0);
-      expect(datasetCreation.fields.length).toBe(1);
-    });
-
-    it("prevent to change to metadat if the type is not available", () => {
-      const datasetInfoWithNoQuestions = {
-        ...datasetInfo,
-        features: {
-          text_field: {
-            dtype: "string",
-            _type: "Value",
-          },
-        },
-      };
-
-      const builder = new DatasetCreationBuilder(
-        "FAKE",
-        datasetInfoWithNoQuestions
-      );
-
-      const datasetCreation = builder.build();
-
-      datasetCreation.selectedSubset.changeToMetadata(
-        "text_field",
-        "image" as any
-      );
-
-      expect(datasetCreation.metadata.length).toBe(0);
-      expect(datasetCreation.fields.length).toBe(1);
-    });
-  });
-
-  describe("changeToField should", () => {
-    it("change metadata to field", () => {
-      const datasetInfoWithNoQuestions = {
-        ...datasetInfo,
-        features: {
-          metadata: {
-            dtype: "int32",
-            _type: "Value",
-          },
-        },
-      };
-
-      const builder = new DatasetCreationBuilder(
-        "FAKE",
-        datasetInfoWithNoQuestions
-      );
-
-      const datasetCreation = builder.build();
-
-      datasetCreation.selectedSubset.changeToField("metadata", "text");
-
-      const field = datasetCreation.fields.find((f) => f.name === "metadata");
-
-      expect(datasetCreation.metadata.length).toBe(0);
-
-      expect(field.name).toBe("metadata");
-      expect(field.type.isTextType).toBeTruthy();
-    });
-
-    it("not change metadata to field if the metadata does not exist", () => {
-      const datasetInfoWithNoQuestions = {
-        ...datasetInfo,
-        features: {
-          metadata: {
-            dtype: "int32",
-            _type: "Value",
-          },
-        },
-      };
-
-      const builder = new DatasetCreationBuilder(
-        "FAKE",
-        datasetInfoWithNoQuestions
-      );
-
-      const datasetCreation = builder.build();
-
-      datasetCreation.selectedSubset.changeToField("text_field", "text");
-
-      expect(datasetCreation.metadata.length).toBe(1);
-      expect(
-        datasetCreation.fields.filter((f) => f.name === "text_field").length
-      ).toBe(0);
-    });
-
-    it("prevent to change to field if the type is not available", () => {
-      const datasetInfoWithNoQuestions = {
-        ...datasetInfo,
-        features: {
-          metadata: {
-            dtype: "int32",
-            _type: "Value",
-          },
-        },
-      };
-
-      const builder = new DatasetCreationBuilder(
-        "FAKE",
-        datasetInfoWithNoQuestions
-      );
-
-      const datasetCreation = builder.build();
-
-      datasetCreation.selectedSubset.changeToField("metadata", "int16" as any);
-
-      expect(datasetCreation.metadata.length).toBe(1);
-      expect(
-        datasetCreation.fields.filter((f) => f.name === "metadata").length
-      ).toBe(0);
-    });
-  });
-=======
->>>>>>> 53bbe881
 });