--- conflicted
+++ resolved
@@ -38,13 +38,8 @@
     return this.type.isImageType;
   }
 
-<<<<<<< HEAD
-  public get isChatType() {
-    return this.type.isChatType;
-=======
   get isChatType() {
     return this.type === "chat";
->>>>>>> 90e33adc
   }
 
   get isCustomType() {
