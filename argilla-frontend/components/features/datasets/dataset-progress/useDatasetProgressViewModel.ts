import { useResolve } from "ts-injecty";
import { onBeforeMount, ref } from "@nuxtjs/composition-api";
import { GetDatasetProgressUseCase } from "@/v1/domain/usecases/get-dataset-progress-use-case";
import { useTranslate } from "~/v1/infrastructure/services/useTranslate";
import { useTeamProgress } from "~/v1/infrastructure/storage/TeamProgressStorage";

export const useDatasetProgressViewModel = ({
  datasetId,
}: {
  datasetId: string;
}) => {
  const t = useTranslate();
  const isLoaded = ref(false);
  const progressRanges = ref([]);

  const { state: progress } = useTeamProgress();
  const getProgressUseCase = useResolve(GetDatasetProgressUseCase);

  onBeforeMount(async () => {
    await getProgressUseCase.execute(datasetId);

    progressRanges.value = [
      {
        id: "completed",
        name: t("datasets.completed"),
        color: "linear-gradient(90deg, #6A6A6C 0%, #252626 100%)",
        value: progress.completed,
        tooltip: `${progress.completed}/${progress.total}`,
      },
      {
        id: "pending",
        name: t("datasets.left"),
        color: "#e6e6e6",
        value: progress.pending,
        tooltip: `${progress.pending}/${progress.total}`,
      },
    ];

<<<<<<< HEAD
      progressRanges.value = [
        {
          id: "completed",
          name: t("datasets.completed"),
          color: "#0508D9",
          value: progress.value.completed,
          tooltip: `${progress.value.completed}/${progress.value.total}`,
        },
        {
          id: "pending",
          name: t("datasets.left"),
          color: "#e6e6e6",
          value: progress.value.pending,
          tooltip: `${progress.value.pending}/${progress.value.total}`,
        },
      ];
    } catch {}
=======
    isLoaded.value = true;
>>>>>>> d30c4291
  });

  return {
    isLoaded,
    progress,
    progressRanges,
  };
};<|MERGE_RESOLUTION|>--- conflicted
+++ resolved
@@ -36,27 +36,8 @@
       },
     ];
 
-<<<<<<< HEAD
-      progressRanges.value = [
-        {
-          id: "completed",
-          name: t("datasets.completed"),
-          color: "#0508D9",
-          value: progress.value.completed,
-          tooltip: `${progress.value.completed}/${progress.value.total}`,
-        },
-        {
-          id: "pending",
-          name: t("datasets.left"),
-          color: "#e6e6e6",
-          value: progress.value.pending,
-          tooltip: `${progress.value.pending}/${progress.value.total}`,
-        },
-      ];
-    } catch {}
-=======
+
     isLoaded.value = true;
->>>>>>> d30c4291
   });
 
   return {
