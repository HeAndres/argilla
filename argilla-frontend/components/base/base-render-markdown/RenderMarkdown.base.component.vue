--- conflicted
+++ resolved
@@ -10,12 +10,8 @@
 import { marked } from "marked";
 import { markedHighlight } from "marked-highlight";
 import hljs from "highlight.js";
-<<<<<<< HEAD
 import DOMPurify from "dompurify";
-=======
-import * as DOMPurify from "dompurify";
 import markedKatex from "marked-katex-extension";
->>>>>>> c6b2065d
 
 const preprocess = (html) => {
   return html.replace(/[^\S\r\n]+$/gm, "");
