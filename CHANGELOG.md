--- conflicted
+++ resolved
@@ -1,6 +1,5 @@
 # Changelog
 
-<<<<<<< HEAD
 All notable changes to this project will be documented in this file.
 
 The format is based on [Keep a Changelog](https://keepachangelog.com/en/1.1.0/),
@@ -49,10 +48,6 @@
 
 
 ## [1.5.1](https://github.com/argilla-io/argilla/compare/v1.5.0...v1.5.1) - 2023-03-30
-=======
-
-## [1.5.1](https://github.com/recognai/rubrix/compare/v1.5.0...v1.5.1) - 2023-03-30
->>>>>>> fadd228c
 
 ### Fixes
 
