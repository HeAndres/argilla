import { test, expect } from "@playwright/test";
import {
  loginUserAndWaitFor,
  mockAllDatasets,
  newDatasetsMocked,
  mockRecord,
} from "../common";

const goToAnnotationPage = async (page) => {
  const dataset = newDatasetsMocked[0];

  await mockAllDatasets(page);
  await mockRecord(page, {
    datasetId: dataset.id,
    workspaceId: dataset.workspace_id,
  });

  await loginUserAndWaitFor(page, "datasets");

  await page.waitForTimeout(2000);

  await page.getByRole("link", { name: dataset.name }).click();

  await page.waitForTimeout(3000);
};

test.describe("Annotate page", () => {
  test("go to annotation mode page", async ({ page }) => {
    await goToAnnotationPage(page);

    await expect(page).toHaveScreenshot();
  });

  test("hide spark icon when user change suggested answer", async ({
    page,
  }) => {
    await goToAnnotationPage(page);

    await page.getByText("Very Positive").first().click();

    await expect(page).toHaveScreenshot();
  });

  test("show spark icon when user change suggested answer and go back to default", async ({
    page,
  }) => {
    await goToAnnotationPage(page);

    await page.getByText("Positive").first().click();

    await expect(page).toHaveScreenshot();
  });

  test("disable submit when user no complete required answer", async ({
    page,
  }) => {
    await goToAnnotationPage(page);

    await page.getByText("Positive").nth(1).click();

    await expect(page).toHaveScreenshot();
  });

  test("disable submit when user complete partially ranking question", async ({
    page,
  }) => {
    await goToAnnotationPage(page);

    await page
      .getByTitle("Option A")
      .dragTo(page.locator(".draggable__questions-container"));

    await expect(page).toHaveScreenshot();
  });
<<<<<<< HEAD
});

test.describe("Annotation page shortcuts", () => {
  test.describe("Single component", () => {
    test("user press just letter V and go automatically to search bar and filter data", async ({
      page,
    }) => {
      await goToAnnotationPage(page);

      await page.getByPlaceholder("Search labels").first().fill("v");

      await expect(page).toHaveScreenshot();
    });

    test("after the user filter labels can move to other option and select one pressing Space key", async ({
      page,
    }) => {
      await goToAnnotationPage(page);

      await page.getByPlaceholder("Search labels").first().fill("v");

      await page.getByPlaceholder("Search labels").first().press("Tab");
      await page.locator("#sentiment_positive").press("Tab");
      await page.locator("#sentiment_very_positive").press("Tab");

      await page.keyboard.type(" ");

      await expect(page).toHaveScreenshot();
    });

    test("after the user filter labels can move to other option and select one pressing Space key and go to next question when user click in other option", async ({
      page,
    }) => {
      await goToAnnotationPage(page);

      await page.getByPlaceholder("Search labels").first().fill("v");
      await page.getByPlaceholder("Search labels").first().press("Tab");
      await page.locator("#sentiment_positive").press("Tab");
      await page.locator("#sentiment_very_positive").press("Tab");
      await page.keyboard.type(" ");

      await page.getByText("Loving").click();

      await expect(page).toHaveScreenshot();
    });

    test("expand collapsable label", async ({ page }) => {
      await goToAnnotationPage(page);

      await page.locator("#sentiment_positive").press("Tab");
      await page.locator("#sentiment_very_positive").press("Tab");
      await page.locator("#sentiment_negative").press("Tab");
      await page.locator("#sentiment_neutral").press("Tab");
      await page.locator("#sentiment_happy").press("Tab");
      await page.locator("#sentiment_sad").press("Tab");
      await page.locator("#sentiment_angry").press("Tab");
      await page.locator("#sentiment_excited").press("Tab");
      await page.locator("#sentiment_disappointed").press("Tab");
      await page.locator("#sentiment_surprised").press("Tab");
      await page.getByLabel("Grateful").press("Tab");
      await page.getByLabel("Loving").press("Tab");
      await page.getByLabel("Optimistic").press("Tab");
      await page.getByLabel("Proud").press("Tab");
      await page.getByLabel("Worried").press("Tab");
      await page.getByLabel("Hopeful").press("Tab");
      await page.getByLabel("Bored").press("Tab");

      await expect(page).toHaveScreenshot();
    });

    test("go to next question with shift and arrow down", async ({ page }) => {
      await goToAnnotationPage(page);

      await page.locator("#sentiment_positive").press("Shift+ArrowDown");

      await expect(page).toHaveScreenshot();
    });

    test("go to previous question with shift and arrow up", async ({
      page,
    }) => {
      await goToAnnotationPage(page);

      await page.locator("#sentiment_positive").press("Shift+ArrowDown");
      await page
        .locator("#sentiment-multi-label_positive")
        .press("Shift+ArrowUp");

      await expect(page).toHaveScreenshot();
    });

    test("the user move as a loop with tab key", async ({ page }) => {
      await goToAnnotationPage(page);

      await page.locator("#sentiment_positive").press("Tab");
      await page.locator("#sentiment_very_positive").press("Tab");
      await page.locator("#sentiment_negative").press("Tab");
      await page.locator("#sentiment_neutral").press("Tab");
      await page.locator("#sentiment_happy").press("Tab");
      await page.locator("#sentiment_sad").press("Tab");
      await page.locator("#sentiment_angry").press("Tab");
      await page.locator("#sentiment_excited").press("Tab");
      await page.locator("#sentiment_disappointed").press("Tab");
      await page.locator("#sentiment_surprised").press("Tab");
      await page.getByLabel("Grateful").press("Tab");
      await page.getByLabel("Loving").press("Tab");
      await page.getByLabel("Optimistic").press("Tab");
      await page.getByLabel("Proud").press("Tab");
      await page.getByLabel("Worried").press("Tab");
      await page.getByLabel("Hopeful").press("Tab");
      await page.getByLabel("Bored").press("Tab");
      await page.getByLabel("Amused").press("Tab");
      await page.getByLabel("Confused").press("Tab");
      await page.getByLabel("Frustrated").press("Tab");
      await page.getByLabel("Content").press("Tab");
      await page.getByLabel("Over the Moon").press("Tab");
      await page.getByLabel("Heartbroken").press("Tab");
      await page.getByLabel("Furious").press("Tab");
      await page.getByLabel("Ecstatic").press("Tab");
      await page.getByLabel("Devastated").press("Tab");
      await page.getByLabel("Anxious").press("Tab");
      await page.getByLabel("Terrified").press("Tab");
      await page.getByLabel("Delighted").press("Tab");
      await page.getByLabel("Disgusted").press("Tab");
      await page.getByLabel("Jealous").press("Tab");
      await page.getByLabel("Lonely").press("Tab");
      await page.getByLabel("Shocked").press("Tab");
      await page.getByLabel("Satisfied").press("Tab");
      await page.getByLabel("Relaxed").press("Tab");
      await page.getByLabel("Thankful").press("Tab");
      await page.getByLabel("Annoyed").press("Tab");
      await page.getByLabel("Guilty").press("Tab");
      await page.getByLabel("Embarrassed").press("Tab");
      await page.getByLabel("Ashamed").press("Tab");
      await page.getByLabel("Pessimistic").press("Tab");
      await page.getByLabel("Nostalgic").press("Tab");
      await page.getByLabel("Sympathetic").press("Tab");
      await page.getByLabel("Fearful").press("Tab");
      await page.getByLabel("Hurt").press("Tab");
      await page.locator("#sentiment_positive").press("Tab");
      await page.locator("#sentiment_very_positive").press("Tab");
      await page.locator("#sentiment_negative").press("Tab");

      await expect(page).toHaveScreenshot();
    });
  });

  test.describe("Multi component", () => {
    test("go to multilabel component", async ({ page }) => {
      await goToAnnotationPage(page);

      await page.locator("#sentiment_positive").press("Shift+ArrowDown");
      await page.locator("#sentiment-multi-label_positive").press("v");

      await expect(page).toHaveScreenshot();
    });

    test("expand collapsable when the user try to find other label", async ({
      page,
    }) => {
      await goToAnnotationPage(page);

      await page.locator("#sentiment_positive").press("Shift+ArrowDown");
      await page.locator("#sentiment-multi-label_positive").press("Tab");
      await page.locator("#sentiment-multi-label_very_positive").press("Tab");
      await page.locator("#sentiment-multi-label_negative").press("Tab");
      await page.locator("#sentiment-multi-label_neutral").press("Tab");
      await page.locator("#sentiment-multi-label_happy").press("Tab");
      await page.locator("#sentiment-multi-label_sad").press("Tab");
      await page.locator("#sentiment-multi-label_angry").press("Tab");
      await page.locator("#sentiment-multi-label_excited").press("Tab");
      await page.locator("#sentiment-multi-label_disappointed").press("Tab");
      await page.locator("#sentiment-multi-label_surprised").press("Tab");
      await page.getByLabel("Grateful").press("Tab");
      await page.getByLabel("Loving").press("Tab");
      await page.getByLabel("Optimistic").press("Tab");

      await page.getByText("Negative").nth(1).click();
      await page.getByText("Neutral").nth(1).click();

      await expect(page).toHaveScreenshot();
    });

    test("the user move as a loop inside multilabel component", async ({
      page,
    }) => {
      await goToAnnotationPage(page);

      await page.locator("#sentiment-multi-label_positive").press("Tab");
      await page.locator("#sentiment-multi-label_very_positive").press("Tab");
      await page.locator("#sentiment-multi-label_negative").press("Tab");
      await page.locator("#sentiment-multi-label_neutral").press("Tab");
      await page.locator("#sentiment-multi-label_happy").press("Tab");
      await page.locator("#sentiment-multi-label_sad").press("Tab");
      await page.locator("#sentiment-multi-label_angry").press("Tab");
      await page.locator("#sentiment-multi-label_excited").press("Tab");
      await page.locator("#sentiment-multi-label_disappointed").press("Tab");
      await page.locator("#sentiment-multi-label_surprised").press("Tab");
      await page.locator("#sentiment-multi-label_grateful").press("Tab");
      await page.locator("#sentiment-multi-label_loving").press("Tab");
      await page.locator("#sentiment-multi-label_optimistic").press("Tab");
      await page.locator("#sentiment-multi-label_proud").press("Tab");
      await page.locator("#sentiment-multi-label_worried").press("Tab");
      await page.locator("#sentiment-multi-label_hopeful").press("Tab");
      await page.locator("#sentiment-multi-label_bored").press("Tab");
      await page.locator("#sentiment-multi-label_amused").press("Tab");
      await page.locator("#sentiment-multi-label_confused").press("Tab");
      await page.locator("#sentiment-multi-label_frustrated").press("Tab");
      await page.locator("#sentiment-multi-label_content").press("Tab");
      await page.locator("#sentiment-multi-label_over_the_moon").press("Tab");
      await page.locator("#sentiment-multi-label_heartbroken").press("Tab");
      await page.locator("#sentiment-multi-label_furious").press("Tab");
      await page.locator("#sentiment-multi-label_ecstatic").press("Tab");
      await page.locator("#sentiment-multi-label_devastated").press("Tab");
      await page.locator("#sentiment-multi-label_anxious").press("Tab");
      await page.locator("#sentiment-multi-label_terrified").press("Tab");
      await page.locator("#sentiment-multi-label_delighted").press("Tab");
      await page.locator("#sentiment-multi-label_disgusted").press("Tab");
      await page.locator("#sentiment-multi-label_jealous").press("Tab");
      await page.locator("#sentiment-multi-label_lonely").press("Tab");
      await page.locator("#sentiment-multi-label_shocked").press("Tab");
      await page.locator("#sentiment-multi-label_satisfied").press("Tab");
      await page.locator("#sentiment-multi-label_relaxed").press("Tab");
      await page.locator("#sentiment-multi-label_thankful").press("Tab");
      await page.locator("#sentiment-multi-label_annoyed").press("Tab");
      await page.locator("#sentiment-multi-label_guilty").press("Tab");
      await page.locator("#sentiment-multi-label_embarrassed").press("Tab");
      await page.locator("#sentiment-multi-label_ashamed").press("Tab");
      await page.locator("#sentiment-multi-label_pessimistic").press("Tab");
      await page.locator("#sentiment-multi-label_nostalgic").press("Tab");
      await page.locator("#sentiment-multi-label_sympathetic").press("Tab");
      await page.locator("#sentiment-multi-label_fearful").press("Tab");
      await page.locator("#sentiment-multi-label_hurt").press("Tab");
      await page.locator("#sentiment-multi-label_positive").press("Tab");
      await page.locator("#sentiment-multi-label_very_positive").press("Tab");
      await page.locator("#sentiment-multi-label_negative").press("Tab");
      await page.locator("#sentiment-multi-label_neutral").press("Tab");

      await expect(page).toHaveScreenshot();
    });

    test("go to next question with shift and arrow down", async ({ page }) => {
      await goToAnnotationPage(page);

      await page.locator("#sentiment_positive").press("Shift+ArrowDown");

      await page
        .locator("#sentiment-multi-label_positive")
        .press("Shift+ArrowDown");

      await expect(page).toHaveScreenshot();
    });

    test("go to previous question with shift and arrow up", async ({
      page,
    }) => {
      await goToAnnotationPage(page);

      await page.locator("#sentiment_positive").press("Shift+ArrowDown");
      await page
        .locator("#sentiment-multi-label_positive")
        .press("Shift+ArrowDown");

      await page.getByLabel("1").press("Shift+ArrowUp");

      await expect(page).toHaveScreenshot();
    });
  });

  test.describe("Rating component", () => {
    test("go to rating component with keyboard", async ({ page }) => {
      await goToAnnotationPage(page);

      await page.locator("#sentiment_positive").press("Shift+ArrowDown");
      await page
        .locator("#sentiment-multi-label_positive")
        .press("Shift+ArrowDown");

      await expect(page).toHaveScreenshot();
    });

    test("when the user click in the option go automatically to next question", async ({
      page,
    }) => {
      await goToAnnotationPage(page);

      await page.locator("#sentiment_positive").press("Shift+ArrowDown");
      await page
        .locator("#sentiment-multi-label_positive")
        .press("Shift+ArrowDown");

      await page.locator("label").filter({ hasText: "2" }).click();

      await page
        .getByText("This is a review of the review")
        .press("Meta+Shift+ArrowRight");
      await page.getByText("This is a review of the review").fill("TEST");

      await expect(page).toHaveScreenshot();
    });
  });

  test.describe("Text component", () => {
    test("go to text component with keyboard", async ({ page }) => {
      await goToAnnotationPage(page);

      await page.locator("#sentiment_positive").press("Shift+ArrowDown");
      await page
        .locator("#sentiment-multi-label_positive")
        .press("Shift+ArrowDown");
      await page.getByLabel("1").press("Shift+ArrowDown");

      await expect(page).toHaveScreenshot();
    });

    test("go to previous question with keyboard", async ({ page }) => {
      await goToAnnotationPage(page);

      await page.locator("#sentiment_positive").press("Shift+ArrowDown");
      await page
        .locator("#sentiment-multi-label_positive")
        .press("Shift+ArrowDown");
      await page.getByLabel("1").press("Shift+ArrowDown");

      await page
        .getByText("This is a review of the review")
        .press("Shift+ArrowUp");

      await expect(page).toHaveScreenshot();
    });
  });

  test.describe("Ranking component", () => {
    test("go to ranking component with keyboard", async ({ page }) => {
      await goToAnnotationPage(page);

      await page.locator("#sentiment_positive").press("Shift+ArrowDown");
      await page
        .locator("#sentiment-multi-label_positive")
        .press("Shift+ArrowDown");
      await page.getByLabel("1").press("Shift+ArrowDown");
      await page
        .getByText("This is a review of the review")
        .press("Shift+ArrowDown");

      await expect(page).toHaveScreenshot();
    });

    test("go to previous question if the user is in ranking component with keyboard", async ({
      page,
    }) => {
      await goToAnnotationPage(page);

      await page.locator("#sentiment_positive").press("Shift+ArrowDown");
      await page
        .locator("#sentiment-multi-label_positive")
        .press("Shift+ArrowDown");
      await page.getByLabel("1").press("Shift+ArrowDown");
      await page
        .getByText("This is a review of the review")
        .press("Shift+ArrowDown");

      await page.getByTitle("Option A").press("Shift+ArrowUp");

      await page
        .getByText("This is a review of the review")
        .press("Meta+Shift+ArrowRight");
      await page.getByText("This is a review of the review").fill("TEST");

      await expect(page).toHaveScreenshot();
    });

    test("order ranking question options", async ({ page }) => {
      await goToAnnotationPage(page);

      await page.locator("#sentiment_positive").press("Shift+ArrowDown");
      await page
        .locator("#sentiment-multi-label_positive")
        .press("Shift+ArrowDown");
      await page.getByLabel("1").press("Shift+ArrowDown");
      await page
        .getByText("This is a review of the review")
        .press("Shift+ArrowDown");

      await page.getByTitle("Option A").press("2");

      await expect(page).toHaveScreenshot();
    });

    test("reset order ranking question options", async ({ page }) => {
      await goToAnnotationPage(page);

      await page.locator("#sentiment_positive").press("Shift+ArrowDown");
      await page
        .locator("#sentiment-multi-label_positive")
        .press("Shift+ArrowDown");
      await page.getByLabel("1").press("Shift+ArrowDown");
      await page
        .getByText("This is a review of the review")
        .press("Shift+ArrowDown");

      await page
        .getByTitle("Option A")
        .dragTo(page.locator(".draggable__questions-container"));

      await page
        .getByTitle("Option B")
        .dragTo(page.locator(".draggable__questions-container"));

      await page
        .getByTitle("Option C")
        .dragTo(page.locator(".draggable__questions-container"));

      await page
        .getByTitle("Option D")
        .dragTo(page.locator(".draggable__questions-container"));

      await expect(page).toHaveScreenshot();
    });

    test("reorder ranking question options", async ({ page }) => {
      await goToAnnotationPage(page);
      await page.locator("#sentiment_positive").press("Shift+ArrowDown");
      await page
        .locator("#sentiment-multi-label_positive")
        .press("Shift+ArrowDown");
      await page.getByLabel("1").press("Shift+ArrowDown");
      await page
        .getByText("This is a review of the review")
        .press("Shift+ArrowDown");

      await page.getByTitle("Option A").press("2");

      await page.getByTitle("Option B").press("1");

      await page.getByTitle("Option C").press("4");

      await page.getByTitle("Option D").press("3");

      await expect(page).toHaveScreenshot();
    });
=======

  test("clear all questions", async ({ page }) => {
    await goToAnnotationPage(page);

    await page.getByRole("button", { name: "Clear" }).click();

    await expect(page).toHaveScreenshot();

    await page.getByText("Review Rating (optional)").scrollIntoViewIfNeeded();

    await expect(page).toHaveScreenshot();

    await page.getByText("Ranking (optional)").scrollIntoViewIfNeeded();

    await expect(page).toHaveScreenshot();
>>>>>>> a3b3d34c
  });
});<|MERGE_RESOLUTION|>--- conflicted
+++ resolved
@@ -72,7 +72,22 @@
 
     await expect(page).toHaveScreenshot();
   });
-<<<<<<< HEAD
+
+  test("clear all questions", async ({ page }) => {
+    await goToAnnotationPage(page);
+
+    await page.getByRole("button", { name: "Clear" }).click();
+
+    await expect(page).toHaveScreenshot();
+
+    await page.getByText("Review Rating (optional)").scrollIntoViewIfNeeded();
+
+    await expect(page).toHaveScreenshot();
+
+    await page.getByText("Ranking (optional)").scrollIntoViewIfNeeded();
+
+    await expect(page).toHaveScreenshot();
+  });
 });
 
 test.describe("Annotation page shortcuts", () => {
@@ -514,22 +529,5 @@
 
       await expect(page).toHaveScreenshot();
     });
-=======
-
-  test("clear all questions", async ({ page }) => {
-    await goToAnnotationPage(page);
-
-    await page.getByRole("button", { name: "Clear" }).click();
-
-    await expect(page).toHaveScreenshot();
-
-    await page.getByText("Review Rating (optional)").scrollIntoViewIfNeeded();
-
-    await expect(page).toHaveScreenshot();
-
-    await page.getByText("Ranking (optional)").scrollIntoViewIfNeeded();
-
-    await expect(page).toHaveScreenshot();
->>>>>>> a3b3d34c
   });
 });