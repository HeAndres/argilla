/*!
 * coding=utf-8
 * Copyright 2021-present, the Recognai S.L. team.
 *
 * Licensed under the Apache License, Version 2.0 (the "License");
 * you may not use this file except in compliance with the License.
 * You may obtain a copy of the License at
 *
 *     http://www.apache.org/licenses/LICENSE-2.0
 *
 * Unless required by applicable law or agreed to in writing, software
 * distributed under the License is distributed on an "AS IS" BASIS,
 * WITHOUT WARRANTIES OR CONDITIONS OF ANY KIND, either express or implied.
 * See the License for the specific language governing permissions and
 * limitations under the License.
 */

// Color map
//-----------
$palettes: (
  white: (
    base: #ffffff,
  ),
  black: (
    base: #000000,
  ),
  grey: (
    100: #212121,
    200: #4d4d4d,
    300: #686a6d,
<<<<<<< HEAD
=======
    400: #838589,
>>>>>>> da4026cd
    600: #e6e6e6,
    700: #f5f5f5,
    800: #fafafa,
  ),
  blue: (
<<<<<<< HEAD
=======
    100: #52a3ed,
>>>>>>> da4026cd
    500: #3e5cc9,
  ),
  purple: (
    100: #3b3269,
    200: #4c4ea3,
  ),
  pink: (
    base: #f2067a,
  ),
  yellow: (
    base: #fff8a2,
    light: #949494,
    dark: #1d1d1d,
  ),
  orange-red-crayola: (
    base: #ff675f,
  ),
  apricot: (
    light: #fffbfa,
    base: #f8c0a7,
    dark: #fd8f5e,
  ),
  brown: (
    base: #bb720a,
  ),
  green: (
    base: #60a018,
  ),
  red: (
    base: #cf3832,
  ),
);

// Colours
//-----------
$brand-primary-color: palette(orange-red-crayola);
$brand-secondary-color: palette(apricot);
$primary-color: palette(blue, 500);
$primary-lighten-color: lighten($primary-color, 10%);
$primary-darken-color: darken($primary-color, 10%);
$secondary-color: palette(grey, 200);
$secondary-lighten-color: lighten(palette(grey, 200), 5%);
$secondary-darken-color: darken(palette(grey, 200), 5%);
$highlight: $brand-primary-color;
$bg: palette(grey, 800);

// Black opacity
//-----------
$black-87: rgba(0, 0, 0, 0.87);
$black-54: rgba(0, 0, 0, 0.6);
$black-37: rgba(0, 0, 0, 0.37);
$black-20: rgba(0, 0, 0, 0.2);
$black-10: rgba(0, 0, 0, 0.1);
$black-4: rgba(0, 0, 0, 0.04);

// States
//-----------
$error: palette(pink);
<<<<<<< HEAD
$danger: palette(red);
$warning: palette(orange-red-crayola);
=======
$warning: palette(apricot, dark);
>>>>>>> da4026cd
$success: palette(green);
$info: palette(grey, 600);

// Fonts
//-----------
$primary-font-family: "Inter", "Helvetica", "Arial", sans-serif;
$secondary-font-family: "raptor_v2_premiumbold", "Helvetica", "Arial",
  sans-serif;
$base-font-size: 14px;
$base-line-height: 1.4em;

// Easing
//-----------
// http://cubic-bezier.com/
// ease-in fast->slow
// ease-out slow->fast
//
// $cb-fast -> ease-in
// $cb-normal -> ease-in forzado
// $cb-slow -> ease-out

$cb-fast: cubic-bezier(0, 0, 0.24, 0.9);
$cb-normal: cubic-bezier(0.02, 0.42, 0.01, 0.51);
$cb-slow: cubic-bezier(0.59, 0, 0.68, 0.69);

// Grid
//-----------
$maxwidth: 980px;

// Spaces
//-----------
$base-space: 8px;
$base-space-between-records: $base-space;

// Border radius
//---------------
$border-radius-s: 5px;
$border-radius: 5px;
$border-radius-m: 10px;

// Shadows
//-----------
$shadow: 0 8px 20px 0 rgba(0, 0, 0, 0.2);
$shadow-100: 1px 2px 3px 0px rgba(0, 0, 0, 0.15);
$shadow-200: 1px 2px 5px 2px rgba(0, 0, 0, 0.15);
$shadow-300: 0 1px 2px 0 rgba(185, 185, 185, 0.5);

// Input size
//-----------
$input-size: 40px;

// Buttons
//-----------
$button-height: 30px;
$button-radius: 6px;

// Transitions
//-----------
$swift-ease-out-duration: 0.3s !default;
$swift-ease-out-timing-function: cubic-bezier(0.25, 0.8, 0.25, 1) !default;
$swift-ease-out: all $swift-ease-out-duration $swift-ease-out-timing-function !default;
$swift-ease-in-duration: 0.3s !default;
$swift-ease-in-timing-function: cubic-bezier(0.55, 0, 0.55, 0.2) !default;
$swift-ease-in: all $swift-ease-in-duration $swift-ease-in-timing-function !default;
$swift-ease-in-out-duration: 0.5s !default;
$swift-ease-in-out-timing-function: cubic-bezier(0.35, 0, 0.25, 1) !default;
$swift-ease-in-out: all $swift-ease-in-out-duration;
$swift-linear-duration: 0.15s !default;
$swift-linear-timing-function: linear !default;
$swift-linear: all $swift-linear-duration $swift-linear-timing-function !default;

// topbar
$topbarHeight: 56px;

// sidebar
$sidebarPanelWidth: 280px;
$sidebarMenuWidth: 70px;
$sidebarWidth: $sidebarPanelWidth + $sidebarMenuWidth;

// record
$record-reference-border-color: palette(apricot, dark);
$record-reference-background-color: palette(apricot, light);<|MERGE_RESOLUTION|>--- conflicted
+++ resolved
@@ -28,19 +28,13 @@
     100: #212121,
     200: #4d4d4d,
     300: #686a6d,
-<<<<<<< HEAD
-=======
     400: #838589,
->>>>>>> da4026cd
     600: #e6e6e6,
     700: #f5f5f5,
     800: #fafafa,
   ),
   blue: (
-<<<<<<< HEAD
-=======
     100: #52a3ed,
->>>>>>> da4026cd
     500: #3e5cc9,
   ),
   purple: (
@@ -99,12 +93,8 @@
 // States
 //-----------
 $error: palette(pink);
-<<<<<<< HEAD
 $danger: palette(red);
-$warning: palette(orange-red-crayola);
-=======
 $warning: palette(apricot, dark);
->>>>>>> da4026cd
 $success: palette(green);
 $info: palette(grey, 600);
 
