--- conflicted
+++ resolved
@@ -1,11 +1,7 @@
 <template>
   <div class="card" :class="[cardClasses]">
     <div class="card__content">
-<<<<<<< HEAD
-      <h3 v-if="title" class="--body1 --light card__title" v-html="title"></h3>
-=======
-      <h3 v-if="title" class="--body1 --semibold card__title">{{ title }}</h3>
->>>>>>> d004f9ae
+      <h3 v-if="title" class="--body1 --light card__title" v-html="title" />
       <h4 v-if="subtitle" class="--body2 --semibold card__subtitle">
         {{ subtitle }}
       </h4>
