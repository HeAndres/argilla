<template>
  <div class="wrapper">
    <QuestionHeaderComponent
      :question="question"
      :showSuggestion="showSuggestion"
    />

    <LabelSelectionComponent
<<<<<<< HEAD
      v-model="options"
      :multiple="true"
      :componentId="questionId"
      :isFocused="isFocused"
      :maxOptionsToShowBeforeCollapse="maxOptionsToShowBeforeCollapse"
      @on-focus="onFocus"
=======
      :componentId="question.id"
      v-model="question.answer.values"
      :maxOptionsToShowBeforeCollapse="maxOptionsToShowBeforeCollapse"
      :multiple="true"
>>>>>>> 843f8198
    />
  </div>
</template>

<script>
export default {
  name: "MultiLabelComponent",
  props: {
    question: {
      type: Object,
      required: true,
    },
<<<<<<< HEAD
    options: {
      type: Array,
      required: true,
    },
    isRequired: {
      type: Boolean,
      default: () => false,
    },
    isFocused: {
      type: Boolean,
      default: () => false,
    },
    description: {
      type: String,
      default: () => "",
    },
    visibleOptions: {
      type: Number | null,
      required: false,
    },
    hasSuggestion: {
=======
    showSuggestion: {
>>>>>>> 843f8198
      type: Boolean,
      default: () => false,
    },
  },
<<<<<<< HEAD
  model: {
    prop: "options",
  },
=======
>>>>>>> 843f8198
  computed: {
    maxOptionsToShowBeforeCollapse() {
      return this.question.settings.visible_options ?? -1;
    },
  },
  methods: {
    onFocus() {
      this.$emit("on-focus");
    },
  },
};
</script>

<style lang="scss" scoped>
.wrapper {
  display: flex;
  flex-direction: column;
  gap: $base-space;
}
</style><|MERGE_RESOLUTION|>--- conflicted
+++ resolved
@@ -6,19 +6,12 @@
     />
 
     <LabelSelectionComponent
-<<<<<<< HEAD
-      v-model="options"
-      :multiple="true"
-      :componentId="questionId"
-      :isFocused="isFocused"
-      :maxOptionsToShowBeforeCollapse="maxOptionsToShowBeforeCollapse"
-      @on-focus="onFocus"
-=======
       :componentId="question.id"
       v-model="question.answer.values"
       :maxOptionsToShowBeforeCollapse="maxOptionsToShowBeforeCollapse"
       :multiple="true"
->>>>>>> 843f8198
+      :isFocused="isFocused"
+      @on-focus="onFocus"
     />
   </div>
 </template>
@@ -31,12 +24,7 @@
       type: Object,
       required: true,
     },
-<<<<<<< HEAD
-    options: {
-      type: Array,
-      required: true,
-    },
-    isRequired: {
+    showSuggestion: {
       type: Boolean,
       default: () => false,
     },
@@ -44,31 +32,10 @@
       type: Boolean,
       default: () => false,
     },
-    description: {
-      type: String,
-      default: () => "",
-    },
-    visibleOptions: {
-      type: Number | null,
-      required: false,
-    },
-    hasSuggestion: {
-=======
-    showSuggestion: {
->>>>>>> 843f8198
-      type: Boolean,
-      default: () => false,
-    },
   },
-<<<<<<< HEAD
-  model: {
-    prop: "options",
-  },
-=======
->>>>>>> 843f8198
   computed: {
     maxOptionsToShowBeforeCollapse() {
-      return this.question.settings.visible_options ?? -1;
+      return this.visibleOptions ?? -1;
     },
   },
   methods: {
