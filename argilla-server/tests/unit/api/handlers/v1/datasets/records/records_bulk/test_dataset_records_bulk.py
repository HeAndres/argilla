#  Copyright 2021-present, the Recognai S.L. team.
#
#  Licensed under the Apache License, Version 2.0 (the "License");
#  you may not use this file except in compliance with the License.
#  You may obtain a copy of the License at
#
#      http://www.apache.org/licenses/LICENSE-2.0
#
#  Unless required by applicable law or agreed to in writing, software
#  distributed under the License is distributed on an "AS IS" BASIS,
#  WITHOUT WARRANTIES OR CONDITIONS OF ANY KIND, either express or implied.
#  See the License for the specific language governing permissions and
#  limitations under the License.
import uuid
from uuid import UUID

import pytest
<<<<<<< HEAD
from argilla_server.enums import DatasetStatus, RecordStatus
=======

from argilla_server.constants import API_KEY_HEADER_NAME
from argilla_server.enums import DatasetStatus
>>>>>>> 07e5b67c
from argilla_server.models import Dataset, Record
from httpx import AsyncClient
from sqlalchemy import func, select
from sqlalchemy.ext.asyncio import AsyncSession

from tests.factories import (
    DatasetFactory,
    RecordFactory,
    TermsMetadataPropertyFactory,
    TextFieldFactory,
    AnnotatorFactory,
)


@pytest.mark.asyncio
class TestDatasetRecordsBulk:
    def url(self, dataset_id: UUID) -> str:
        return f"/api/v1/datasets/{dataset_id}/records/bulk"

    async def test_dataset(self, **kwargs) -> Dataset:
        dataset = await DatasetFactory.create(status=DatasetStatus.ready, **kwargs)

        await self._configure_dataset_fields(dataset)
        await self._configure_dataset_metadata_properties(dataset)

        return dataset

    @pytest.mark.parametrize(
        "record_create",
        [
            {
                "fields": {
                    "prompt": "Does exercise help reduce stress?",
                    "response": "Exercise can definitely help reduce stress.",
                },
                "metadata": {"terms_metadata": ["a", "b", "c"]},
            },
            {
                "fields": {
                    "prompt": "Does exercise help reduce stress?",
                    "response": "Exercise can definitely help reduce stress.",
                },
                "metadata": {"terms_metadata": "a"},
                "external_id": "external-id-1",
            },
            {
                "fields": {
                    "prompt": "Does exercise help reduce stress?",
                    "response": "Exercise can definitely help reduce stress.",
                },
                "external_id": "external-id-2",
            },
        ],
    )
    async def test_create_dataset_records_bulk(
        self, async_client: AsyncClient, db: AsyncSession, owner_auth_header: dict, record_create: dict
    ):
        dataset = await self.test_dataset()

        response = await async_client.post(
            self.url(dataset.id), headers=owner_auth_header, json={"items": [record_create]}
        )

        assert response.status_code == 201, response.json()
        assert (await db.execute(select(func.count(Record.id)))).scalar_one() == 1
        record = (await db.execute(select(Record))).scalar_one()

        response_json = response.json()
        assert response_json == {
            "items": [
                {
                    "id": str(record.id),
                    "status": RecordStatus.pending,
                    "dataset_id": str(dataset.id),
                    "external_id": record.external_id,
                    "fields": record.fields,
                    "metadata": record.metadata_,
                    "inserted_at": record.inserted_at.isoformat(),
                    "updated_at": record.updated_at.isoformat(),
                    "vectors": {},
                    "responses": [],
                    "suggestions": [],
                }
            ]
        }

    @pytest.mark.parametrize("metadata", [{"terms_metadata": "b"}, {"terms_metadata": ["c", "a"]}, {}, None])
    async def test_update_record_metadata_by_id(
        self, async_client: AsyncClient, db: AsyncSession, owner_auth_header: dict, metadata: dict
    ) -> None:
        dataset = await self.test_dataset()
        records = await RecordFactory.create_batch(dataset=dataset, size=10)

        response = await async_client.put(
            self.url(dataset.id),
            headers=owner_auth_header,
            json={"items": [{"id": str(record.id), "metadata": metadata} for record in records]},
        )

        assert response.status_code == 200
        assert (await db.execute(select(func.count(Record.id)))).scalar_one() == len(records)
        updated_records = (await db.execute(select(Record))).scalars().all()
        for record in updated_records:
            assert record.metadata_ == metadata

    @pytest.mark.parametrize("metadata", [{"terms_metadata": "b"}, {"terms_metadata": ["c", "a"]}, {}, None])
    async def test_update_record_metadata_by_external_id(
        self, async_client: AsyncClient, db: AsyncSession, owner_auth_header: dict, metadata: dict
    ):
        dataset = await self.test_dataset()
        records = await RecordFactory.create_batch(dataset=dataset, size=10)

        response = await async_client.put(
            self.url(dataset.id),
            headers=owner_auth_header,
            json={
                "items": [{"external_id": record.external_id, "metadata": metadata} for record in records],
            },
        )

        assert response.status_code == 200, response.json()
        assert (await db.execute(select(func.count(Record.id)))).scalar_one() == len(records)
        updated_records = (await db.execute(select(Record))).scalars().all()
        for record in updated_records:
            assert record.metadata_ == metadata

    async def test_update_record_metadata_with_invalid_external_id_but_correct_id(
        self, async_client: AsyncClient, db: AsyncSession, owner_auth_header: dict
    ):
        dataset = await self.test_dataset()
        records = await RecordFactory.create_batch(dataset=dataset, size=10)

        new_metadata = {"whatever": "whatever"}
        response = await async_client.put(
            self.url(dataset.id),
            headers=owner_auth_header,
            json={
                "items": [
                    {"id": str(record.id), "external_id": str(uuid.uuid4()), "metadata": new_metadata}
                    for record in records
                ],
            },
        )

        assert response.status_code == 200, response.json()
        assert (await db.execute(select(func.count(Record.id)))).scalar_one() == len(records)
        updated_records = (await db.execute(select(Record))).scalars().all()
        for record in updated_records:
            assert record.metadata_ == new_metadata

    async def test_update_record_for_other_dataset(
        self, async_client: AsyncClient, db: AsyncSession, owner_auth_header: dict
    ):
        dataset = await self.test_dataset()
        other_dataset = await self.test_dataset()

        record = await RecordFactory.create(dataset=dataset)

        response = await async_client.put(
            self.url(other_dataset.id),
            headers=owner_auth_header,
            json={
                "items": [
                    {"id": str(record.id), "metadata": {"terms_metadata": "b"}},
                ],
            },
        )

        assert response.status_code == 422, response.json()
        assert (await db.execute(select(func.count(Record.id)))).scalar_one() == 1
        assert (await db.execute(select(Record))).scalar_one().metadata_ is None

    async def test_create_records_in_bulk_as_annotator(self, async_client: AsyncClient):
        user = await AnnotatorFactory.create()

        dataset = await self.test_dataset()

        response = await async_client.post(
            self.url(dataset.id),
            headers={API_KEY_HEADER_NAME: user.api_key},
            json={"items": [{"fields": {"text": "The text field"}}]},
        )

        assert response.status_code == 403, response.json()

    async def _configure_dataset_metadata_properties(self, dataset):
        await TermsMetadataPropertyFactory.create(name="terms_metadata", dataset=dataset)

        await dataset.awaitable_attrs.metadata_properties

    async def _configure_dataset_fields(self, dataset):
        await TextFieldFactory.create(name="prompt", dataset=dataset)
        await TextFieldFactory.create(name="response", dataset=dataset)

        await dataset.awaitable_attrs.fields<|MERGE_RESOLUTION|>--- conflicted
+++ resolved
@@ -15,13 +15,9 @@
 from uuid import UUID
 
 import pytest
-<<<<<<< HEAD
+
+from argilla_server.constants import API_KEY_HEADER_NAME
 from argilla_server.enums import DatasetStatus, RecordStatus
-=======
-
-from argilla_server.constants import API_KEY_HEADER_NAME
-from argilla_server.enums import DatasetStatus
->>>>>>> 07e5b67c
 from argilla_server.models import Dataset, Record
 from httpx import AsyncClient
 from sqlalchemy import func, select
