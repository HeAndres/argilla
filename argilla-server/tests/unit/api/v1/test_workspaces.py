#  Copyright 2021-present, the Recognai S.L. team.
#
#  Licensed under the Apache License, Version 2.0 (the "License");
#  you may not use this file except in compliance with the License.
#  You may obtain a copy of the License at
#
#      http://www.apache.org/licenses/LICENSE-2.0
#
#  Unless required by applicable law or agreed to in writing, software
#  distributed under the License is distributed on an "AS IS" BASIS,
#  WITHOUT WARRANTIES OR CONDITIONS OF ANY KIND, either express or implied.
#  See the License for the specific language governing permissions and
#  limitations under the License.
from uuid import uuid4

import pytest
from argilla_server.constants import API_KEY_HEADER_NAME
from argilla_server.models import UserRole
from httpx import AsyncClient

from tests.factories import AnnotatorFactory, DatasetFactory, UserFactory, WorkspaceFactory


@pytest.mark.asyncio
class TestSuiteWorkspaces:
    async def test_get_workspace(self, async_client: AsyncClient, owner_auth_header: dict):
        workspace = await WorkspaceFactory.create(name="workspace")

        response = await async_client.get(f"/api/v1/workspaces/{workspace.id}", headers=owner_auth_header)

        assert response.status_code == 200
        assert response.json() == {
            "id": str(workspace.id),
            "name": "workspace",
            "inserted_at": workspace.inserted_at.isoformat(),
            "updated_at": workspace.updated_at.isoformat(),
        }

    async def test_get_workspace_without_authentication(self, async_client: AsyncClient):
        workspace = await WorkspaceFactory.create()

        response = await async_client.get(f"/api/v1/workspaces/{workspace.id}")

        assert response.status_code == 401

    async def test_get_workspace_as_annotator(self, async_client: AsyncClient):
        workspace = await WorkspaceFactory.create(name="workspace")
        annotator = await AnnotatorFactory.create(workspaces=[workspace])

        response = await async_client.get(
            f"/api/v1/workspaces/{workspace.id}", headers={API_KEY_HEADER_NAME: annotator.api_key}
        )

        assert response.status_code == 200
        assert response.json()["name"] == "workspace"

    async def test_get_workspace_as_annotator_from_different_workspace(self, async_client: AsyncClient):
        workspace = await WorkspaceFactory.create()
        another_workspace = await WorkspaceFactory.create()
        annotator = await AnnotatorFactory.create(workspaces=[another_workspace])

        response = await async_client.get(
            f"/api/v1/workspaces/{workspace.id}", headers={API_KEY_HEADER_NAME: annotator.api_key}
        )

        assert response.status_code == 403

    async def test_get_workspace_with_nonexistent_workspace_id(
        self, async_client: AsyncClient, owner_auth_header: dict
    ):
        workspace_id = uuid4()

        await WorkspaceFactory.create()

        response = await async_client.get(
            f"/api/v1/workspaces/{workspace_id}",
            headers=owner_auth_header,
        )

        assert response.status_code == 404
        assert response.json() == {"detail": f"Workspace with id `{workspace_id}` not found"}

    async def test_delete_workspace(self, async_client: AsyncClient, owner_auth_header: dict):
        workspace = await WorkspaceFactory.create(name="workspace_delete")
        other_workspace = await WorkspaceFactory.create()

        await DatasetFactory.create_batch(3, workspace=other_workspace)

        response = await async_client.delete(f"/api/v1/workspaces/{workspace.id}", headers=owner_auth_header)

        assert response.status_code == 200

    async def test_delete_workspace_with_feedback_datasets(self, async_client: AsyncClient, owner_auth_header: dict):
        workspace = await WorkspaceFactory.create(name="workspace_delete")

        await DatasetFactory.create_batch(3, workspace=workspace)

        response = await async_client.delete(f"/api/v1/workspaces/{workspace.id}", headers=owner_auth_header)

        assert response.status_code == 409
        assert response.json() == {
            "detail": f"Cannot delete the workspace {workspace.id}. This workspace has some feedback datasets linked"
        }

<<<<<<< HEAD
    async def test_delete_missing_workspace(self, async_client: AsyncClient, owner_auth_header: dict):
        async_client.headers.update(owner_auth_header)
        response = await async_client.delete(f"/api/v1/workspaces/{uuid4()}")
=======
    @pytest.mark.parametrize("task", [TaskType.text_classification, TaskType.token_classification, TaskType.text2text])
    async def test_delete_workspace_with_old_datasets(
        self, async_client: "AsyncClient", owner_auth_header: dict, task: TaskType
    ):
        workspace = await WorkspaceFactory.create(name="workspace_delete")

        async_client.headers.update(owner_auth_header)
        async with create_old_argilla_dataset(async_client, name="dataset", workspace_name=workspace.name, task=task):
            response = await async_client.delete(f"/api/v1/workspaces/{workspace.id}")

            assert response.status_code == 409
            assert response.json() == {
                "detail": f"Cannot delete the workspace {workspace.id}. This workspace has some datasets linked"
            }

    async def test_delete_missing_workspace(self, async_client: "AsyncClient", owner_auth_header: dict):
        workspace_id = uuid4()

        response = await async_client.delete(
            f"/api/v1/workspaces/{workspace_id}",
            headers=owner_auth_header,
        )
>>>>>>> 5f3e1c9b

        assert response.status_code == 404
        assert response.json() == {"detail": f"Workspace with id `{workspace_id}` not found"}

    @pytest.mark.parametrize("role", [UserRole.annotator, UserRole.admin])
    async def test_delete_workspace_without_permissions(self, async_client: AsyncClient, role: UserRole):
        workspace = await WorkspaceFactory.create(name="workspace_delete")

        user = await UserFactory.create(role=role, workspaces=[workspace])
        async_client.headers.update({API_KEY_HEADER_NAME: user.api_key})
        response = await async_client.delete(f"/api/v1/workspaces/{workspace.id}")

        assert response.status_code == 403

    @pytest.mark.parametrize("role", [UserRole.owner, UserRole.admin, UserRole.annotator])
    async def test_list_workspaces_me(self, async_client: AsyncClient, role: UserRole) -> None:
        workspaces = await WorkspaceFactory.create_batch(size=5)
        user = await UserFactory.create(role=role, workspaces=workspaces if role != UserRole.owner else [])

        response = await async_client.get("/api/v1/me/workspaces", headers={API_KEY_HEADER_NAME: user.api_key})

        assert response.status_code == 200
        assert len(response.json()["items"]) == len(workspaces)
        for workspace in workspaces:
            assert {
                "id": str(workspace.id),
                "name": workspace.name,
                "inserted_at": workspace.inserted_at.isoformat(),
                "updated_at": workspace.updated_at.isoformat(),
            } in response.json()["items"]

    async def test_list_workspaces_me_without_authentication(self, async_client: AsyncClient) -> None:
        response = await async_client.get("/api/v1/me/workspaces")

        assert response.status_code == 401

    @pytest.mark.parametrize("role", [UserRole.owner, UserRole.admin, UserRole.annotator])
    async def test_list_workspaces_me_no_workspaces(self, async_client: AsyncClient, role: UserRole) -> None:
        user = await UserFactory.create(role=role)

        response = await async_client.get("/api/v1/me/workspaces", headers={API_KEY_HEADER_NAME: user.api_key})

        assert response.status_code == 200
        assert len(response.json()["items"]) == 0<|MERGE_RESOLUTION|>--- conflicted
+++ resolved
@@ -102,26 +102,6 @@
             "detail": f"Cannot delete the workspace {workspace.id}. This workspace has some feedback datasets linked"
         }
 
-<<<<<<< HEAD
-    async def test_delete_missing_workspace(self, async_client: AsyncClient, owner_auth_header: dict):
-        async_client.headers.update(owner_auth_header)
-        response = await async_client.delete(f"/api/v1/workspaces/{uuid4()}")
-=======
-    @pytest.mark.parametrize("task", [TaskType.text_classification, TaskType.token_classification, TaskType.text2text])
-    async def test_delete_workspace_with_old_datasets(
-        self, async_client: "AsyncClient", owner_auth_header: dict, task: TaskType
-    ):
-        workspace = await WorkspaceFactory.create(name="workspace_delete")
-
-        async_client.headers.update(owner_auth_header)
-        async with create_old_argilla_dataset(async_client, name="dataset", workspace_name=workspace.name, task=task):
-            response = await async_client.delete(f"/api/v1/workspaces/{workspace.id}")
-
-            assert response.status_code == 409
-            assert response.json() == {
-                "detail": f"Cannot delete the workspace {workspace.id}. This workspace has some datasets linked"
-            }
-
     async def test_delete_missing_workspace(self, async_client: "AsyncClient", owner_auth_header: dict):
         workspace_id = uuid4()
 
@@ -129,7 +109,6 @@
             f"/api/v1/workspaces/{workspace_id}",
             headers=owner_auth_header,
         )
->>>>>>> 5f3e1c9b
 
         assert response.status_code == 404
         assert response.json() == {"detail": f"Workspace with id `{workspace_id}` not found"}
