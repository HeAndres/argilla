#  Copyright 2021-present, the Recognai S.L. team.
#
#  Licensed under the Apache License, Version 2.0 (the "License");
#  you may not use this file except in compliance with the License.
#  You may obtain a copy of the License at
#
#      http://www.apache.org/licenses/LICENSE-2.0
#
#  Unless required by applicable law or agreed to in writing, software
#  distributed under the License is distributed on an "AS IS" BASIS,
#  WITHOUT WARRANTIES OR CONDITIONS OF ANY KIND, either express or implied.
#  See the License for the specific language governing permissions and
#  limitations under the License.
<<<<<<< HEAD
import contextlib
from typing import TYPE_CHECKING, Dict, Generator

import pytest
import pytest_asyncio
=======

import uuid
from typing import TYPE_CHECKING, Dict, Generator, Optional

import pytest
import pytest_asyncio
from sqlalchemy.engine.interfaces import IsolationLevel
from httpx import AsyncClient
from opensearchpy import OpenSearch

from argilla_server import telemetry
from argilla_server.contexts import distribution, datasets
>>>>>>> 1eb44cba
from argilla_server.api.routes import api_v1
from argilla_server.constants import API_KEY_HEADER_NAME, DEFAULT_API_KEY
from argilla_server.database import get_async_db
from argilla_server.models import User, UserRole, Workspace
from argilla_server.search_engine import SearchEngine, get_search_engine
from argilla_server.settings import settings
from argilla_server.telemetry import TelemetryClient
from tests.database import TestSession
from tests.factories import AnnotatorFactory, OwnerFactory, UserFactory

if TYPE_CHECKING:
    from pytest_mock import MockerFixture


@pytest.fixture(scope="session")
def elasticsearch_config():
    return {"hosts": settings.elasticsearch}


@pytest.fixture(scope="session", autouse=True)
def opensearch(elasticsearch_config: dict) -> Generator[OpenSearch, None, None]:
    client = OpenSearch(**elasticsearch_config)
    yield client

    for index_info in client.cat.indices(index="ar.*,rg.*", format="json"):
        client.indices.delete(index=index_info["index"])


@pytest.fixture(scope="function")
def mock_search_engine(mocker) -> Generator["SearchEngine", None, None]:
    return mocker.AsyncMock(SearchEngine)


@pytest_asyncio.fixture(scope="function")
async def owner() -> User:
    return await OwnerFactory.create(first_name="Owner", username="owner", api_key="owner.apikey")


@pytest_asyncio.fixture(scope="function")
async def annotator() -> User:
    return await AnnotatorFactory.create(first_name="Annotator", username="annotator", api_key="annotator.apikey")


@pytest.fixture(scope="function")
def owner_auth_header(owner: User) -> Dict[str, str]:
    return {API_KEY_HEADER_NAME: owner.api_key}


@pytest_asyncio.fixture(scope="function")
async def async_client(
    request, mock_search_engine: SearchEngine, mocker: "MockerFixture"
) -> Generator["AsyncClient", None, None]:
    from argilla_server import app

    async def override_get_async_db(isolation_level: Optional[IsolationLevel] = None):
        session = TestSession()

        # NOTE: We are ignoring the isolation_level because is causing errors with the tests.
        # if isolation_level is not None:
        #     await session.connection(execution_options={"isolation_level": isolation_level})

        yield session

    async def override_get_search_engine():
        yield mock_search_engine

    mocker.patch.object(distribution, "_get_async_db", override_get_async_db)
    mocker.patch.object(datasets, "get_async_db", override_get_async_db)

    api_v1.dependency_overrides.update(
        {
            get_async_db: override_get_async_db,
            get_search_engine: override_get_search_engine,
        }
    )

    async with AsyncClient(app=app, base_url="http://testserver") as async_client:
        yield async_client

    app.dependency_overrides.clear()


@pytest.fixture(autouse=True)
def test_telemetry(mocker: "MockerFixture") -> "TelemetryClient":
    # Create a real instance TelemetryClient
    real_telemetry = TelemetryClient()

    # Create a wrapper to track calls to other methods
    for attr_name in dir(real_telemetry):
        attr = getattr(real_telemetry, attr_name)
        if callable(attr) and not attr_name.startswith("__"):
            wrapped = mocker.Mock(wraps=attr)
            setattr(real_telemetry, attr_name, wrapped)

    # Patch the _TELEMETRY_CLIENT to use the real_telemetry
    mocker.patch("argilla_server.telemetry._TELEMETRY_CLIENT", new=real_telemetry)

    return real_telemetry


@pytest_asyncio.fixture(scope="function")
async def argilla_user() -> Generator[User, None, None]:
    user = await UserFactory.create(
        first_name="Argilla",
        username="argilla",
        role=UserRole.admin,  # Force to use an admin user
        password_hash="$2y$05$eaw.j2Kaw8s8vpscVIZMfuqSIX3OLmxA21WjtWicDdn0losQ91Hw.",
        api_key=DEFAULT_API_KEY,
        workspaces=[Workspace(name="argilla")],
    )
    yield user<|MERGE_RESOLUTION|>--- conflicted
+++ resolved
@@ -11,13 +11,11 @@
 #  WITHOUT WARRANTIES OR CONDITIONS OF ANY KIND, either express or implied.
 #  See the License for the specific language governing permissions and
 #  limitations under the License.
-<<<<<<< HEAD
 import contextlib
 from typing import TYPE_CHECKING, Dict, Generator
 
 import pytest
 import pytest_asyncio
-=======
 
 import uuid
 from typing import TYPE_CHECKING, Dict, Generator, Optional
@@ -30,7 +28,6 @@
 
 from argilla_server import telemetry
 from argilla_server.contexts import distribution, datasets
->>>>>>> 1eb44cba
 from argilla_server.api.routes import api_v1
 from argilla_server.constants import API_KEY_HEADER_NAME, DEFAULT_API_KEY
 from argilla_server.database import get_async_db
