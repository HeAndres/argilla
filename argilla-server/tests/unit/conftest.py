--- conflicted
+++ resolved
@@ -18,12 +18,9 @@
 import pytest
 import pytest_asyncio
 from sqlalchemy.engine.interfaces import IsolationLevel
-<<<<<<< HEAD
-=======
 from httpx import AsyncClient
 from opensearchpy import OpenSearch
 
->>>>>>> d30c4291
 from argilla_server import telemetry
 from argilla_server.api.routes import api_v1
 from argilla_server.constants import API_KEY_HEADER_NAME, DEFAULT_API_KEY
@@ -96,14 +93,6 @@
     async def override_get_search_engine():
         yield mock_search_engine
 
-<<<<<<< HEAD
-    mocker.patch("argilla_server._app._get_db_wrapper", wraps=contextlib.asynccontextmanager(override_get_async_db))
-
-    for api in [api_v1]:
-        api.dependency_overrides[get_async_db] = override_get_async_db
-        api.dependency_overrides[get_serializable_async_db] = override_get_serializable_async_db
-        api.dependency_overrides[get_search_engine] = override_get_search_engine
-=======
     # TODO: Once the db and search engine are wrapped in high-level dependencies, this code should works.
     #  Commented for now.
     # mocker.patch("argilla_server.database.get_async_db", wraps=override_get_async_db)
@@ -116,7 +105,6 @@
             get_search_engine: override_get_search_engine,
         }
     )
->>>>>>> d30c4291
 
     async with AsyncClient(app=app, base_url="http://testserver") as async_client:
         yield async_client
