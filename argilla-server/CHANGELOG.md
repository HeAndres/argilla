# Changelog

All notable changes to this project will be documented in this file.

The format is based on [Keep a Changelog](https://keepachangelog.com/en/1.1.0/), and this project adheres to [Semantic Versioning](https://semver.org/spec/v2.0.0.html).

<!--
These are the section headers that we use:
* "Added" for new features.
* "Changed" for changes in existing functionality.
* "Deprecated" for soon-to-be removed features.
* "Removed" for now removed features.
* "Fixed" for any bug fixes.
* "Security" in case of vulnerabilities.
-->

## [Unreleased]()

### Added

- Added filtering by `name`, and `status` support to endpoint `GET /api/v1/me/datasets`. ([#5374](https://github.com/argilla-io/argilla/pull/5374))

## [2.2.0]()

### Added

- Added [`rq`](https://python-rq.org) library to process background jobs using [Redis](https://redis.io) as a dependency. ([#5432](https://github.com/argilla-io/argilla/pull/5432))
- Added a new background job to update records status when a dataset distribution strategy is updated. ([#5432](https://github.com/argilla-io/argilla/pull/5432))
<<<<<<< HEAD
- Added new endpoints to create, update, ping and delete webhooks. ([#5453](https://github.com/argilla-io/argilla/pull/5453))
- Added new webhook events when responses are created, updated, deleted or upserted. ([#5468](https://github.com/argilla-io/argilla/pull/5468))
- Added new webhook events when datasets are created, updated, deleted or published. ([#5468](https://github.com/argilla-io/argilla/pull/5468))
- Added new webhook events when records are created, updated, deleted or completed. ([#5489](https://github.com/argilla-io/argilla/pull/5489))
=======
- Added new `chat` type dataset field supporting chat-like conversations. ([#5376](https://github.com/argilla-io/argilla/pull/5376))
>>>>>>> 63d620d3

### Fixed

- Fixed error when computing dataset progress by users without responses related to pending or completed records. ([#5484](https://github.com/argilla-io/argilla/pull/5484))

## [2.1.0](https://github.com/argilla-io/argilla/compare/v2.0.0...v2.1.0)

### Added

- Added new `image` type dataset field supporting URLs and Data URLs. ([#5279](https://github.com/argilla-io/argilla/pull/5279))
- Added new endpoint `GET /api/v1/datsets/:dataset_id/users/progress` to compute the users progress. ([#5367](https://github.com/argilla-io/argilla/pull/5367))
- Added advanced dsl for text searches. ([#5222](https://github.com/argilla-io/argilla/pull/5222))

### Changed

- Change the telemetry module to use the HuggingFace telemetry client ([#5218](https://github.com/argilla-io/argilla/pull/5218))

### Fixed

- Fixed response duplicate checking ([#5357](https://github.com/argilla-io/argilla/issues/5357))

## [2.0.0](https://github.com/argilla-io/argilla/compare/v2.0.0rc1...v2.0.0)

> [!IMPORTANT]
> This version includes changes related to the search index. So, a reindex is needed.

### Added

- Added support to specify `distribution` attribute when creating a dataset. ([#5013](https://github.com/argilla-io/argilla/pull/5013))
- Added support to change `distribution` attribute when updating a dataset. ([#5028](https://github.com/argilla-io/argilla/pull/5028))
- Added new `status` column to `records` table. ([#5132](https://github.com/argilla-io/argilla/pull/5132))
- Added new `ARGILLA_DATABASE_SQLITE_TIMEOUT` environment variable allowing to set transactions timeout for SQLite. ([#5213](https://github.com/argilla-io/argilla/pull/5213))
- Added new `ARGILLA_DATABASE_POSTGRESQL_POOL_SIZE` environment variable allowing to set the number of connections to keep open inside the database connection pool. ([#5220](https://github.com/argilla-io/argilla/pull/5220))
- Added new `ARGILLA_DATABASE_POSTGRESQL_MAX_OVERFLOW` environment variable allowing to set the number of connections that can be opened above and beyond the `ARGILLA_DATABASE_POSTGRESQL_POOL_SIZE` setting. ([#5220](https://github.com/argilla-io/argilla/pull/5220))
- Added new `Server-Timing` header to all responses with the total time in milliseconds the server took to generate the response. ([#5239](https://github.com/argilla-io/argilla/pull/5239))
- Added `REINDEX_DATASETS` environment variable to Argilla server Docker image. ([#5268](https://github.com/argilla-io/argilla/pull/5268))
- Added `argilla-hf-spaces` docker image for running Argilla server in HF spaces. ([#5307](https://github.com/argilla-io/argilla/pull/5307))

### Changed

- Change `responses` table to delete rows on cascade when a user is deleted. ([#5126](https://github.com/argilla-io/argilla/pull/5126))
- [breaking] Change `GET /api/v1/datasets/:dataset_id/progress` endpoint to support new dataset distribution task. ([#5140](https://github.com/argilla-io/argilla/pull/5140))
- [breaking] Change `GET /api/v1/me/datasets/:dataset_id/metrics` endpoint to support new dataset distribution task. ([#5140](https://github.com/argilla-io/argilla/pull/5140))
- Change search index mapping for responses (reindex is required). ([#5228](https://github.com/argilla-io/argilla/pull/5228))

### Fixed

- Fixed SQLite connection settings not working correctly due to an outdated conditional. ([#5149](https://github.com/argilla-io/argilla/pull/5149))
- Fixed errors when `allowed_workspaces` in `.oauth.yaml` file is empty. ([#5273](https://github.com/argilla-io/argilla/pull/5273))
- Fixed errors when sorting with OpenSearch search engine. ([#5297](https://github.com/argilla-io/argilla/pull/5297))

### Removed

- [breaking] Removed deprecated endpoint `POST /api/v1/datasets/:dataset_id/records`. ([#5206](https://github.com/argilla-io/argilla/pull/5206))
- [breaking] Removed deprecated endpoint `PATCH /api/v1/datasets/:dataset_id/records`. ([#5206](https://github.com/argilla-io/argilla/pull/5206))
- [breaking] Removed `GET /api/v1/me/datasets/:dataset_id/records` endpoint. ([#5153](https://github.com/argilla-io/argilla/pull/5153))
- [breaking] Removed support for `response_status` query param for endpoints `POST /api/v1/me/datasets/:dataset_id/records/search` and `POST /api/v1/datasets/:dataset_id/records/search`. ([#5163](https://github.com/argilla-io/argilla/pull/5163))
- [breaking] Removed support for `metadata` query param for endpoints `POST /api/v1/me/datasets/:dataset_id/records/search` and `POST /api/v1/datasets/:dataset_id/records/search`. ([#5156](https://github.com/argilla-io/argilla/pull/5156))
- [breaking] Removed support for `sort_by` query param for endpoints `POST /api/v1/me/datasets/:dataset_id/records/search` and `POST /api/v1/datasets/:dataset_id/records/search`. ([#5166](https://github.com/argilla-io/argilla/pull/5166))
- Removed argilla quickstart docker image (Older versions are still available). ([#5307](https://github.com/argilla-io/argilla/pull/5307))

## [2.0.0rc1](https://github.com/argilla-io/argilla/compare/v1.29.0...v2.0.0rc1)

### Removed

- Removed all API v0 endpoints. ([#4852](https://github.com/argilla-io/argilla/pull/4852))

### Fixed

- Fixed error when updating records in bulk with wrong `external_id` but correct record `id`. ([#5014](https://github.com/argilla-io/argilla/pull/5014))
- Fixed error when searching all record response values. ([#5003](https://github.com/argilla-io/argilla/pull/5003))

## [1.29.0](https://github.com/argilla-io/argilla/compare/v1.28.0...v1.29.0)

### Added

- Added support for rating questions to include `0` as a valid value. ([#4858](https://github.com/argilla-io/argilla/pull/4858))
- Added `POST /api/v1/token` endpoint to generate a new API token for a user. ([#138](https://github.com/argilla-io/argilla-server/pull/138))
- Added `GET /api/v1/me` endpoint to get the current user information. ([#140](https://github.com/argilla-io/argilla-server/pull/140))
- Added `GET /api/v1/users` endpoint to get a list of all users. ([#142](https://github.com/argilla-io/argilla-server/pull/142))
- Added `GET /api/v1/users/:user_id` endpoint to get a specific user. ([#166](https://github.com/argilla-io/argilla-server/pull/166))
- Added `POST /api/v1/users` endpoint to create a new user. ([#146](https://github.com/argilla-io/argilla-server/pull/146))
- Added `DELETE /api/v1/users` endpoint to delete a user. ([#148](https://github.com/argilla-io/argilla-server/pull/148))
- Added `POST /api/v1/workspaces` endpoint to create a new workspace. ([#150](https://github.com/argilla-io/argilla-server/pull/150))
- Added `GET /api/v1/workspaces/:workspace_id/users` endpoint to get the users of a workspace. ([#153](https://github.com/argilla-io/argilla-server/pull/153))
- Added `POST /api/v1/workspaces/:workspace_id/users` endpoind to add a user to a workspace. ([#156](https://github.com/argilla-io/argilla-server/pull/156))
- Added `DELETE /api/v1/workspaces/:workspace_id/users/:user_id` endpoint to remove a user from a workspace. ([#158](https://github.com/argilla-io/argilla-server/pull/158))
- Added `GET /api/v1/version` endpoint to get the current Argilla version. ([#162](https://github.com/argilla-io/argilla-server/pull/162))
- Added `GET /api/v1/status` endpoint to get Argilla service status. ([#165](https://github.com/argilla-io/argilla-server/pull/165))

## Fixed

- Fixed error when fetching record with metadata values with visibility restrictions. ([#4906](https://github.com/argilla-io/argilla/pull/4906))

## [1.28.0](https://github.com/argilla-io/argilla-server/compare/v1.27.0...v1.28.0)

### Added

- Added support to specify a list of score values for suggestions `score` attribute. ([#98](https://github.com/argilla-io/argilla-server/pull/98))
- Added `GET /api/v1/settings` new endpoint exposing Argilla and Hugging Face settings when available. ([#127](https://github.com/argilla-io/argilla-server/pull/127))
- Added `ARGILLA_SHOW_HUGGINGFACE_SPACE_PERSISTENT_STORAGE_WARNING` new environment variable to disable warning message when Hugging Face Spaces persistent storage is disabled. ([#124](https://github.com/argilla-io/argilla-server/pull/124))
- Added `options_order` new settings attribute to support specify an order for options in multi label selection questions. ([#133](https://github.com/argilla-io/argilla-server/pull/133))
- Added `POST /api/v1/datasets/:dataset_id/records/bulk` endpoint. ([#106](https://github.com/argilla-io/argilla-server/pull/106))
- Added `PUT /api/v1/datasets/:dataset_id/records/bulk` endpoint. ([#106](https://github.com/argilla-io/argilla-server/pull/106))

### Deprecated

- Deprecated `POST /api/v1/datasets/:dataset_id/records` in favour of `POST /api/v1/datasets/:dataset_id/records/bulk`. ([#130](https://github.com/argilla-io/argilla-server/pull/130))
- Deprecated `PATCH /api/v1/dataset/:dataset_id/records` in favour of `PUT /api/v1/datasets/:dataset_id/records/bulk`. ([#130](https://github.com/argilla-io/argilla-server/pull/130))

### Removed

- Removed support for specifying `score` attributes for individual value items when creating suggestions associated with span questions. ([#101](https://github.com/argilla-io/argilla-server/pull/101))

## [1.27.0](https://github.com/argilla-io/argilla-server/compare/v1.26.1...v1.27.0)

### Added

- Added `allow_overlapping` field for creation and update of span question settings. ([#89](https://github.com/argilla-io/argilla-server/pull/89))
- Added `ARGILLA_LABEL_SELECTION_OPTIONS_MAX_ITEMS` environment variable to set the number of maximum items to be used by label and multi label questions. By default this value is set to `500`. ([#85](https://github.com/argilla-io/argilla-server/pull/85))
- Added `ARGILLA_SPAN_OPTIONS_MAX_ITEMS` environment variable to set the number of maximum items to be used by span questions. By default this value is set to `500`. ([#85](https://github.com/argilla-io/argilla-server/pull/85))
- Added `GET /api/v1/datasets/:dataset_id/progress` endpoint to return progress metrics related with one specific dataset. ([#90](https://github.com/argilla-io/argilla-server/pull/90))

### Changed

- Changed ElasticSearch JVM heap size from `512m` to `1g` for quickstart Dockerfile. ([#109](https://github.com/argilla-io/argilla-server/pull/109))

## [1.26.1](https://github.com/argilla-io/argilla-server/compare/v1.26.0...v1.26.1)

> [!NOTE]
> This patch version only includes changes in the argilla frontend to support RTL languages.
> No changes where made on `argilla-server` repository for this patch version.

### Added

- Added latests changes from argilla to support for automatic detection of RTL languages. ([#4686](https://github.com/argilla-io/argilla/pull/4686))

## [1.26.0](https://github.com/argilla-io/argilla-server/compare/v1.25.0...v1.26.0)

### Added

- Add support for new `span` questions. ([#54](https://github.com/argilla-io/argilla-server/pull/54))
- Add `inserted_at` and `updated_at` missing fields to API v1 `Suggestion` schema. ([#52](https://github.com/argilla-io/argilla-server/pull/52))
- Add validation for `visible_options` attribute when updating a a question. ([#76](https://github.com/argilla-io/argilla-server/pull/76))

### Removed

- Removed unused `GET /api/workspaces` endpoint. ([#83](https://github.com/argilla-io/argilla-server/pull/83))

### Fixed

- Fixed error when returning responses from deleted users (which contains user_id=None). ([#57](https://github.com/argilla-io/argilla-server/pull/57))

## [1.25.0](https://github.com/argilla-io/argilla-server/compare/v1.24.0...v1.25.0)

> [!IMPORTANT]
> This version include changes related to the search index. So, a reindex is needed.
> Visit the [docs](https://docs.v1.argilla.io/en/latest/getting_started/installation/configurations/database_migrations.html#feedback-datasets) for more info.

### Added

- Added `ARGILLA_ES_MAPPING_TOTAL_FIELDS_LIMIT` to work with large dataset annotation flows. ([#31](https://github.com/argilla-io/argilla-server/pull/31))
- Added support for update options for label and multi-label selection questions. ([#34](https://github.com/argilla-io/argilla-server/pull/34))
- Added `REINDEX_DATASETS` quickstart environment variable to reindex datasets and records into the search engine. ([#39](https://github.com/argilla-io/argilla-server/pull/39))
- Added pseudo-random shuffling of records based on the user's `id`. ([#23](https://github.com/argilla-io/argilla-server/pull/23))

### Changed

- Changed indexing responses for search to use user `id` instead of `username`. **[Reindex needed](https://docs.v1.argilla.io/en/latest/getting_started/installation/configurations/database_migrations.html#feedback-datasets)** ([#26](https://github.com/argilla-io/argilla-server/pull/26))
- Changed search index mappings definition to optimize the number of fields. **[Reindex needed](https://docs.v1.argilla.io/en/latest/getting_started/installation/configurations/database_migrations.html#feedback-datasets)** ([#31](https://github.com/argilla-io/argilla-server/pull/31))

### Removed

- Removed `ARGILLA_LOCAL_AUTH_TOKEN_EXPIRATION_IN_MINUTES` environment variable. ([#38](https://github.com/argilla-io/argilla-server/pull/38))
- Removed `ARGILLA_LOCAL_AUTH_ALGORITHM` environment variable. ([#38](https://github.com/argilla-io/argilla-server/pull/38))
- Removed `ARGILLA_LOCAL_AUTH_SECRET_KEY` environment variable. ([#38](https://github.com/argilla-io/argilla-server/pull/38))
- Removed data loading for docker quickstart image. ([#108](https://github.com/argilla-io/argilla-server/pull/108))

### Fixed

- Max size parameter for getting the metadata property metrics is currently set as 2^14(=12) instead of 2 \*\* 14 ([#30](https://github.com/argilla-io/argilla-server/pull/30)) ([v1.24-fix](https://github.com/bharath97-git/argilla-server/releases/tag/v1.24-fix))
- Fixed error when combining similarity search with text search. ([#32](https://github.com/argilla-io/argilla-server/pull/32))

## [1.24.0](https://github.com/argilla-io/argilla-server/releases/tag/v1.24.0)

> [!NOTE]
> This version is the first release of the Argilla Server. Before this release, the Argilla Server was part of the [Argilla SDK](https://github.com/argilla-io/argilla).
> Now, the Argilla Server is a separate package that can be installed and used independently of the [Argilla SDK](https://github.com/argilla-io/argilla).

### Fixed

- Fixed problems using `ARGILLA_BASE_URL` environment variable. ([#14](https://github.com/argilla-io/argilla-server/pull/14))

## [1.23.0](https://github.com/argilla-io/argilla/compare/v1.22.0...v1.23.0)

### Added

- Added bulk annotation by filter criteria. ([#4516](https://github.com/argilla-io/argilla/pull/4516))
- Automatically fetch new datasets on focus tab. ([#4514](https://github.com/argilla-io/argilla/pull/4514))
- API v1 responses returning `Record` schema now always include `dataset_id` as attribute. ([#4482](https://github.com/argilla-io/argilla/pull/4482))
- API v1 responses returning `Response` schema now always include `record_id` as attribute. ([#4482](https://github.com/argilla-io/argilla/pull/4482))
- API v1 responses returning `Question` schema now always include `dataset_id` attribute. ([#4487](https://github.com/argilla-io/argilla/pull/4487))
- API v1 responses returning `Field` schema now always include `dataset_id` attribute. ([#4488](https://github.com/argilla-io/argilla/pull/4488))
- API v1 responses returning `MetadataProperty` schema now always include `dataset_id` attribute. ([#4489](https://github.com/argilla-io/argilla/pull/4489))
- API v1 responses returning `VectorSettings` schema now always include `dataset_id` attribute. ([#4490](https://github.com/argilla-io/argilla/pull/4490))
- Added `pdf_to_html` function to `.html_utils` module that convert PDFs to dataURL to be able to render them in tha Argilla UI. ([#4481](https://github.com/argilla-io/argilla/issues/4481#issuecomment-1903695755))
- Added `ARGILLA_AUTH_SECRET_KEY` environment variable. ([#4539](https://github.com/argilla-io/argilla/pull/4539))
- Added `ARGILLA_AUTH_ALGORITHM` environment variable. ([#4539](https://github.com/argilla-io/argilla/pull/4539))
- Added `ARGILLA_AUTH_TOKEN_EXPIRATION` environment variable. ([#4539](https://github.com/argilla-io/argilla/pull/4539))
- Added `ARGILLA_AUTH_OAUTH_CFG` environment variable. ([#4546](https://github.com/argilla-io/argilla/pull/4546))
- Added OAuth2 support for HuggingFace Hub. ([#4546](https://github.com/argilla-io/argilla/pull/4546))

### Deprecated

- Deprecated `ARGILLA_LOCAL_AUTH_*` environment variables. Will be removed in the release v1.25.0. ([#4539](https://github.com/argilla-io/argilla/pull/4539))

### Changed

- Changed regex pattern for `username` attribute in `UserCreate`. Now uppercase letters are allowed. ([#4544](https://github.com/argilla-io/argilla/pull/4544))

### Removed

- Remove sending `Authorization` header from python SDK requests. ([#4535](https://github.com/argilla-io/argilla/pull/4535))

### Fixed

- Fixed keyboard shortcut for label questions. ([#4530](https://github.com/argilla-io/argilla/pull/4530))

## [1.22.0](https://github.com/argilla-io/argilla/compare/v1.21.0...v1.22.0)

### Added

- Added Bulk annotation support. ([#4333](https://github.com/argilla-io/argilla/pull/4333))
- Restore filters from feedback dataset settings. ([#4461])(https://github.com/argilla-io/argilla/pull/4461)
- Warning on feedback dataset settings when leaving page with unsaved changes. ([#4461](https://github.com/argilla-io/argilla/pull/4461))
- Added pydantic v2 support using the python SDK. ([#4459](https://github.com/argilla-io/argilla/pull/4459))
- Added `vector_settings` to the `__repr__` method of the `FeedbackDataset` and `RemoteFeedbackDataset`. ([#4454](https://github.com/argilla-io/argilla/pull/4454))
- Added integration for `sentence-transformers` using `SentenceTransformersExtractor` to configure `vector_settings` in `FeedbackDataset` and `FeedbackRecord`. ([#4454](https://github.com/argilla-io/argilla/pull/4454))

### Changed

- Module `argilla.cli.server` definitions have been moved to `argilla.server.cli` module. ([#4472](https://github.com/argilla-io/argilla/pull/4472))
- [breaking] Changed `vector_settings_by_name` for generic `property_by_name` usage, which will return `None` instead of raising an error. ([#4454](https://github.com/argilla-io/argilla/pull/4454))
- The constant definition `ES_INDEX_REGEX_PATTERN` in module `argilla._constants` is now private. ([#4472](https://github.com/argilla-io/argilla/pull/4474))
- `nan` values in metadata properties will raise a 422 error when creating/updating records. ([#4300](https://github.com/argilla-io/argilla/issues/4300))
- `None` values are now allowed in metadata properties. ([#4300](https://github.com/argilla-io/argilla/issues/4300))

### Fixed

- Paginating to a new record, automatically scrolls down to selected form area. ([#4333](https://github.com/argilla-io/argilla/pull/4333))

### Deprecated

- The `missing` response status for filtering records is deprecated and will be removed in the release v1.24.0. Use `pending` instead. ([#4433](https://github.com/argilla-io/argilla/pull/4433))

### Removed

- The deprecated `python -m argilla database` command has been removed. ([#4472](https://github.com/argilla-io/argilla/pull/4472))

## [1.21.0](https://github.com/argilla-io/argilla/compare/v1.20.0...v1.21.0)

### Added

- Added new draft queue for annotation view ([#4334](https://github.com/argilla-io/argilla/pull/4334))
- Added annotation metrics module for the `FeedbackDataset` (`argilla.client.feedback.metrics`). ([#4175](https://github.com/argilla-io/argilla/pull/4175)).
- Added strategy to handle and translate errors from the server for `401` HTTP status code` ([#4362](https://github.com/argilla-io/argilla/pull/4362))
- Added integration for `textdescriptives` using `TextDescriptivesExtractor` to configure `metadata_properties` in `FeedbackDataset` and `FeedbackRecord`. ([#4400](https://github.com/argilla-io/argilla/pull/4400)). Contributed by @m-newhauser
- Added `POST /api/v1/me/responses/bulk` endpoint to create responses in bulk for current user. ([#4380](https://github.com/argilla-io/argilla/pull/4380))
- Added list support for term metadata properties. (Closes [#4359](https://github.com/argilla-io/argilla/issues/4359))
- Added new CLI task to reindex datasets and records into the search engine. ([#4404](https://github.com/argilla-io/argilla/pull/4404))
- Added `httpx_extra_kwargs` argument to `rg.init` and `Argilla` to allow passing extra arguments to `httpx.Client` used by `Argilla`. ([#4440](https://github.com/argilla-io/argilla/pull/4441))
- Added `ResponseStatusFilter` enum in `__init__` imports of Argilla ([#4118](https://github.com/argilla-io/argilla/pull/4463)). Contributed by @Piyush-Kumar-Ghosh.

### Changed

- More productive and simpler shortcut system ([#4215](https://github.com/argilla-io/argilla/pull/4215))
- Move `ArgillaSingleton`, `init` and `active_client` to a new module `singleton`. ([#4347](https://github.com/argilla-io/argilla/pull/4347))
- Updated `argilla.load` functions to also work with `FeedbackDataset`s. ([#4347](https://github.com/argilla-io/argilla/pull/4347))
- [breaking] Updated `argilla.delete` functions to also work with `FeedbackDataset`s. It now raises an error if the dataset does not exist. ([#4347](https://github.com/argilla-io/argilla/pull/4347))
- Updated `argilla.list_datasets` functions to also work with `FeedbackDataset`s. ([#4347](https://github.com/argilla-io/argilla/pull/4347))

### Fixed

- Fixed error in `TextClassificationSettings.from_dict` method in which the `label_schema` created was a list of `dict` instead of a list of `str`. ([#4347](https://github.com/argilla-io/argilla/pull/4347))
- Fixed total records on pagination component ([#4424](https://github.com/argilla-io/argilla/pull/4424))

### Removed

- Removed `draft` auto save for annotation view ([#4334](https://github.com/argilla-io/argilla/pull/4334))

## [1.20.0](https://github.com/argilla-io/argilla/compare/v1.19.0...v1.20.0)

### Added

- Added `GET /api/v1/datasets/:dataset_id/records/search/suggestions/options` endpoint to return suggestion available options for searching. ([#4260](https://github.com/argilla-io/argilla/pull/4260))
- Added `metadata_properties` to the `__repr__` method of the `FeedbackDataset` and `RemoteFeedbackDataset`.([#4192](https://github.com/argilla-io/argilla/pull/4192)).
- Added `get_model_kwargs`, `get_trainer_kwargs`, `get_trainer_model`, `get_trainer_tokenizer` and `get_trainer` -methods to the `ArgillaTrainer` to improve interoperability across frameworks. ([#4214](https://github.com/argilla-io/argilla/pull/4214)).
- Added additional formatting checks to the `ArgillaTrainer` to allow for better interoperability of `defaults` and `formatting_func` usage. ([#4214](https://github.com/argilla-io/argilla/pull/4214)).
- Added a warning to the `update_config`-method of `ArgillaTrainer` to emphasize if the `kwargs` were updated correctly. ([#4214](https://github.com/argilla-io/argilla/pull/4214)).
- Added `argilla.client.feedback.utils` module with `html_utils` (this mainly includes `video/audio/image_to_html` that convert media to dataURL to be able to render them in tha Argilla UI and `create_token_highlights` to highlight tokens in a custom way. Both work on TextQuestion and TextField with use_markdown=True) and `assignments` (this mainly includes `assign_records` to assign records according to a number of annotators and records, an overlap and the shuffle option; and `assign_workspace` to assign and create if needed a workspace according to the record assignment). ([#4121](https://github.com/argilla-io/argilla/pull/4121))

### Fixed

- Fixed error in `ArgillaTrainer`, with numerical labels, using `RatingQuestion` instead of `RankingQuestion` ([#4171](https://github.com/argilla-io/argilla/pull/4171))
- Fixed error in `ArgillaTrainer`, now we can train for `extractive_question_answering` using a validation sample ([#4204](https://github.com/argilla-io/argilla/pull/4204))
- Fixed error in `ArgillaTrainer`, when training for `sentence-similarity` it didn't work with a list of values per record ([#4211](https://github.com/argilla-io/argilla/pull/4211))
- Fixed error in the unification strategy for `RankingQuestion` ([#4295](https://github.com/argilla-io/argilla/pull/4295))
- Fixed `TextClassificationSettings.labels_schema` order was not being preserved. Closes [#3828](https://github.com/argilla-io/argilla/issues/3828) ([#4332](https://github.com/argilla-io/argilla/pull/4332))
- Fixed error when requesting non-existing API endpoints. Closes [#4073](https://github.com/argilla-io/argilla/issues/4073) ([#4325](https://github.com/argilla-io/argilla/pull/4325))
- Fixed error when passing `draft` responses to create records endpoint. ([#4354](https://github.com/argilla-io/argilla/pull/4354))

### Changed

- [breaking] Suggestions `agent` field only accepts now some specific characters and a limited length. ([#4265](https://github.com/argilla-io/argilla/pull/4265))
- [breaking] Suggestions `score` field only accepts now float values in the range `0` to `1`. ([#4266](https://github.com/argilla-io/argilla/pull/4266))
- Updated `POST /api/v1/dataset/:dataset_id/records/search` endpoint to support optional `query` attribute. ([#4327](https://github.com/argilla-io/argilla/pull/4327))
- Updated `POST /api/v1/dataset/:dataset_id/records/search` endpoint to support `filter` and `sort` attributes. ([#4327](https://github.com/argilla-io/argilla/pull/4327))
- Updated `POST /api/v1/me/datasets/:dataset_id/records/search` endpoint to support optional `query` attribute. ([#4270](https://github.com/argilla-io/argilla/pull/4270))
- Updated `POST /api/v1/me/datasets/:dataset_id/records/search` endpoint to support `filter` and `sort` attributes. ([#4270](https://github.com/argilla-io/argilla/pull/4270))
- Changed the logging style while pulling and pushing `FeedbackDataset` to Argilla from `tqdm` style to `rich`. ([#4267](https://github.com/argilla-io/argilla/pull/4267)). Contributed by @zucchini-nlp.
- Updated `push_to_argilla` to print `repr` of the pushed `RemoteFeedbackDataset` after push and changed `show_progress` to True by default. ([#4223](https://github.com/argilla-io/argilla/pull/4223))
- Changed `models` and `tokenizer` for the `ArgillaTrainer` to explicitly allow for changing them when needed. ([#4214](https://github.com/argilla-io/argilla/pull/4214)).

## [1.19.0](https://github.com/argilla-io/argilla/compare/v1.18.0...v1.19.0)

### Added

- Added `POST /api/v1/datasets/:dataset_id/records/search` endpoint to search for records without user context, including responses by all users. ([#4143](https://github.com/argilla-io/argilla/pull/4143))
- Added `POST /api/v1/datasets/:dataset_id/vectors-settings` endpoint for creating vector settings for a dataset. ([#3776](https://github.com/argilla-io/argilla/pull/3776))
- Added `GET /api/v1/datasets/:dataset_id/vectors-settings` endpoint for listing the vectors settings for a dataset. ([#3776](https://github.com/argilla-io/argilla/pull/3776))
- Added `DELETE /api/v1/vectors-settings/:vector_settings_id` endpoint for deleting a vector settings. ([#3776](https://github.com/argilla-io/argilla/pull/3776))
- Added `PATCH /api/v1/vectors-settings/:vector_settings_id` endpoint for updating a vector settings. ([#4092](https://github.com/argilla-io/argilla/pull/4092))
- Added `GET /api/v1/records/:record_id` endpoint to get a specific record. ([#4039](https://github.com/argilla-io/argilla/pull/4039))
- Added support to include vectors for `GET /api/v1/datasets/:dataset_id/records` endpoint response using `include` query param. ([#4063](https://github.com/argilla-io/argilla/pull/4063))
- Added support to include vectors for `GET /api/v1/me/datasets/:dataset_id/records` endpoint response using `include` query param. ([#4063](https://github.com/argilla-io/argilla/pull/4063))
- Added support to include vectors for `POST /api/v1/me/datasets/:dataset_id/records/search` endpoint response using `include` query param. ([#4063](https://github.com/argilla-io/argilla/pull/4063))
- Added `show_progress` argument to `from_huggingface()` method to make the progress bar for parsing records process optional.([#4132](https://github.com/argilla-io/argilla/pull/4132)).
- Added a progress bar for parsing records process to `from_huggingface()` method with `trange` in `tqdm`.([#4132](https://github.com/argilla-io/argilla/pull/4132)).
- Added to sort by `inserted_at` or `updated_at` for datasets with no metadata. ([4147](https://github.com/argilla-io/argilla/pull/4147))
- Added `max_records` argument to `pull()` method for `RemoteFeedbackDataset`.([#4074](https://github.com/argilla-io/argilla/pull/4074))
- Added functionality to push your models to the Hugging Face hub with `ArgillaTrainer.push_to_huggingface` ([#3976](https://github.com/argilla-io/argilla/pull/3976)). Contributed by @Racso-3141.
- Added `filter_by` argument to `ArgillaTrainer` to filter by `response_status` ([#4120](https://github.com/argilla-io/argilla/pull/4120)).
- Added `sort_by` argument to `ArgillaTrainer` to sort by `metadata` ([#4120](https://github.com/argilla-io/argilla/pull/4120)).
- Added `max_records` argument to `ArgillaTrainer` to limit record used for training ([#4120](https://github.com/argilla-io/argilla/pull/4120)).
- Added `add_vector_settings` method to local and remote `FeedbackDataset`. ([#4055](https://github.com/argilla-io/argilla/pull/4055))
- Added `update_vectors_settings` method to local and remote `FeedbackDataset`. ([#4122](https://github.com/argilla-io/argilla/pull/4122))
- Added `delete_vectors_settings` method to local and remote `FeedbackDataset`. ([#4130](https://github.com/argilla-io/argilla/pull/4130))
- Added `vector_settings_by_name` method to local and remote `FeedbackDataset`. ([#4055](https://github.com/argilla-io/argilla/pull/4055))
- Added `find_similar_records` method to local and remote `FeedbackDataset`. ([#4023](https://github.com/argilla-io/argilla/pull/4023))
- Added `ARGILLA_SEARCH_ENGINE` environment variable to configure the search engine to use. ([#4019](https://github.com/argilla-io/argilla/pull/4019))

### Changed

- [breaking] Remove support for Elasticsearch < 8.5 and OpenSearch < 2.4. ([#4173](https://github.com/argilla-io/argilla/pull/4173))
- [breaking] Users working with OpenSearch engines must use version >=2.4 and set `ARGILLA_SEARCH_ENGINE=opensearch`. ([#4019](https://github.com/argilla-io/argilla/pull/4019) and [#4111](https://github.com/argilla-io/argilla/pull/4111))
- [breaking] Changed `FeedbackDataset.*_by_name()` methods to return `None` when no match is found ([#4101](https://github.com/argilla-io/argilla/pull/3976)).
- [breaking] `limit` query parameter for `GET /api/v1/datasets/:dataset_id/records` endpoint is now only accepting values greater or equal than `1` and less or equal than `1000`. ([#4143](https://github.com/argilla-io/argilla/pull/4143))
- [breaking] `limit` query parameter for `GET /api/v1/me/datasets/:dataset_id/records` endpoint is now only accepting values greater or equal than `1` and less or equal than `1000`. ([#4143](https://github.com/argilla-io/argilla/pull/4143))
- Update `GET /api/v1/datasets/:dataset_id/records` endpoint to fetch record using the search engine. ([#4142](https://github.com/argilla-io/argilla/pull/4142))
- Update `GET /api/v1/me/datasets/:dataset_id/records` endpoint to fetch record using the search engine. ([#4142](https://github.com/argilla-io/argilla/pull/4142))
- Update `POST /api/v1/datasets/:dataset_id/records` endpoint to allow to create records with `vectors` ([#4022](https://github.com/argilla-io/argilla/pull/4022))
- Update `PATCH /api/v1/datasets/:dataset_id` endpoint to allow updating `allow_extra_metadata` attribute. ([#4112](https://github.com/argilla-io/argilla/pull/4112))
- Update `PATCH /api/v1/datasets/:dataset_id/records` endpoint to allow to update records with `vectors`. ([#4062](https://github.com/argilla-io/argilla/pull/4062))
- Update `PATCH /api/v1/records/:record_id` endpoint to allow to update record with `vectors`. ([#4062](https://github.com/argilla-io/argilla/pull/4062))
- Update `POST /api/v1/me/datasets/:dataset_id/records/search` endpoint to allow to search records with vectors. ([#4019](https://github.com/argilla-io/argilla/pull/4019))
- Update `BaseElasticAndOpenSearchEngine.index_records` method to also index record vectors. ([#4062](https://github.com/argilla-io/argilla/pull/4062))
- Update `FeedbackDataset.__init__` to allow passing a list of vector settings. ([#4055](https://github.com/argilla-io/argilla/pull/4055))
- Update `FeedbackDataset.push_to_argilla` to also push vector settings. ([#4055](https://github.com/argilla-io/argilla/pull/4055))
- Update `FeedbackDatasetRecord` to support the creation of records with vectors. ([#4043](https://github.com/argilla-io/argilla/pull/4043))
- Using cosine similarity to compute similarity between vectors. ([#4124](https://github.com/argilla-io/argilla/pull/4124))

### Fixed

- Fixed svg images out of screen with too large images ([#4047](https://github.com/argilla-io/argilla/pull/4047))
- Fixed creating records with responses from multiple users. Closes [#3746](https://github.com/argilla-io/argilla/issues/3746) and [#3808](https://github.com/argilla-io/argilla/issues/3808) ([#4142](https://github.com/argilla-io/argilla/pull/4142))
- Fixed deleting or updating responses as an owner for annotators. (Commit [403a66d](https://github.com/argilla-io/argilla/commit/403a66d16d816fa8a62e3f76314ccc90e0073297))
- Fixed passing user_id when getting records by id. (Commit [98c7927](https://github.com/argilla-io/argilla/commit/98c792757a21da05bac89b7f625e7e5792ad59f9))
- Fixed non-basic tags serialized when pushing a dataset to the Hugging Face Hub. Closes [#4089](https://github.com/argilla-io/argilla/issues/4089) ([#4200](https://github.com/argilla-io/argilla/pull/4200))

## [1.18.0](https://github.com/argilla-io/argilla/compare/v1.17.0...v1.18.0)

### Added

- New `GET /api/v1/datasets/:dataset_id/metadata-properties` endpoint for listing dataset metadata properties. ([#3813](https://github.com/argilla-io/argilla/pull/3813))
- New `POST /api/v1/datasets/:dataset_id/metadata-properties` endpoint for creating dataset metadata properties. ([#3813](https://github.com/argilla-io/argilla/pull/3813))
- New `PATCH /api/v1/metadata-properties/:metadata_property_id` endpoint allowing the update of a specific metadata property. ([#3952](https://github.com/argilla-io/argilla/pull/3952))
- New `DELETE /api/v1/metadata-properties/:metadata_property_id` endpoint for deletion of a specific metadata property. ([#3911](https://github.com/argilla-io/argilla/pull/3911))
- New `GET /api/v1/metadata-properties/:metadata_property_id/metrics` endpoint to compute metrics for a specific metadata property. ([#3856](https://github.com/argilla-io/argilla/pull/3856))
- New `PATCH /api/v1/records/:record_id` endpoint to update a record. ([#3920](https://github.com/argilla-io/argilla/pull/3920))
- New `PATCH /api/v1/dataset/:dataset_id/records` endpoint to bulk update the records of a dataset. ([#3934](https://github.com/argilla-io/argilla/pull/3934))
- Missing validations to `PATCH /api/v1/questions/:question_id`. Now `title` and `description` are using the same validations used to create questions. ([#3967](https://github.com/argilla-io/argilla/pull/3967))
- Added `TermsMetadataProperty`, `IntegerMetadataProperty` and `FloatMetadataProperty` classes allowing to define metadata properties for a `FeedbackDataset`. ([#3818](https://github.com/argilla-io/argilla/pull/3818))
- Added `metadata_filters` to `filter_by` method in `RemoteFeedbackDataset` to filter based on metadata i.e. `TermsMetadataFilter`, `IntegerMetadataFilter`, and `FloatMetadataFilter`. ([#3834](https://github.com/argilla-io/argilla/pull/3834))
- Added a validation layer for both `metadata_properties` and `metadata_filters` in their schemas and as part of the `add_records` and `filter_by` methods, respectively. ([#3860](https://github.com/argilla-io/argilla/pull/3860))
- Added `sort_by` query parameter to listing records endpoints that allows to sort the records by `inserted_at`, `updated_at` or metadata property. ([#3843](https://github.com/argilla-io/argilla/pull/3843))
- Added `add_metadata_property` method to both `FeedbackDataset` and `RemoteFeedbackDataset` (i.e. `FeedbackDataset` in Argilla). ([#3900](https://github.com/argilla-io/argilla/pull/3900))
- Added fields `inserted_at` and `updated_at` in `RemoteResponseSchema`. ([#3822](https://github.com/argilla-io/argilla/pull/3822))
- Added support for `sort_by` for `RemoteFeedbackDataset` i.e. a `FeedbackDataset` uploaded to Argilla. ([#3925](https://github.com/argilla-io/argilla/pull/3925))
- Added `metadata_properties` support for both `push_to_huggingface` and `from_huggingface`. ([#3947](https://github.com/argilla-io/argilla/pull/3947))
- Add support for update records (`metadata`) from Python SDK. ([#3946](https://github.com/argilla-io/argilla/pull/3946))
- Added `delete_metadata_properties` method to delete metadata properties. ([#3932](https://github.com/argilla-io/argilla/pull/3932))
- Added `update_metadata_properties` method to update `metadata_properties`. ([#3961](https://github.com/argilla-io/argilla/pull/3961))
- Added automatic model card generation through `ArgillaTrainer.save` ([#3857](https://github.com/argilla-io/argilla/pull/3857))
- Added `FeedbackDataset` `TaskTemplateMixin` for pre-defined task templates. ([#3969](https://github.com/argilla-io/argilla/pull/3969))
- A maximum limit of 50 on the number of options a ranking question can accept. ([#3975](https://github.com/argilla-io/argilla/pull/3975))
- New `last_activity_at` field to `FeedbackDataset` exposing when the last activity for the associated dataset occurs. ([#3992](https://github.com/argilla-io/argilla/pull/3992))

### Changed

- `GET /api/v1/datasets/{dataset_id}/records`, `GET /api/v1/me/datasets/{dataset_id}/records` and `POST /api/v1/me/datasets/{dataset_id}/records/search` endpoints to return the `total` number of records. ([#3848](https://github.com/argilla-io/argilla/pull/3848), [#3903](https://github.com/argilla-io/argilla/pull/3903))
- Implemented `__len__` method for filtered datasets to return the number of records matching the provided filters. ([#3916](https://github.com/argilla-io/argilla/pull/3916))
- Increase the default max result window for Elasticsearch created for Feedback datasets. ([#3929](https://github.com/argilla-io/argilla/pull/))
- Force elastic index refresh after records creation. ([#3929](https://github.com/argilla-io/argilla/pull/))
- Validate metadata fields for filtering and sorting in the Python SDK. ([#3993](https://github.com/argilla-io/argilla/pull/3993))
- Using metadata property name instead of id for indexing data in search engine index. ([#3994](https://github.com/argilla-io/argilla/pull/3994))

### Fixed

- Fixed response schemas to allow `values` to be `None` i.e. when a record is discarded the `response.values` are set to `None`. ([#3926](https://github.com/argilla-io/argilla/pull/3926))

## [1.17.0](https://github.com/argilla-io/argilla/compare/v1.16.0...v1.17.0)

### Added

- Added fields `inserted_at` and `updated_at` in `RemoteResponseSchema` ([#3822](https://github.com/argilla-io/argilla/pull/3822)).
- Added automatic model card generation through `ArgillaTrainer.save` ([#3857](https://github.com/argilla-io/argilla/pull/3857)).
- Added task templates to the `FeedbackDataset` ([#3973](https://github.com/argilla-io/argilla/pull/3973)).

### Changed

- Updated `Dockerfile` to use multi stage build ([#3221](https://github.com/argilla-io/argilla/pull/3221) and [#3793](https://github.com/argilla-io/argilla/pull/3793)).
- Updated active learning for text classification notebooks to use the most recent small-text version ([#3831](https://github.com/argilla-io/argilla/pull/3831)).
- Changed argilla dataset name in the active learning for text classification notebooks to be consistent with the default names in the huggingface spaces ([#3831](https://github.com/argilla-io/argilla/pull/3831)).
- FeedbackDataset API methods have been aligned to be accessible through the several implementations ([#3937](https://github.com/argilla-io/argilla/pull/3937)).
- The `unify_responses` support for remote datasets ([#3937](https://github.com/argilla-io/argilla/pull/3937)).

### Fixed

- Fix field not shown in the order defined in the dataset settings. Closes [#3959](https://github.com/argilla-io/argilla/issues/3959) ([#3984](https://github.com/argilla-io/argilla/pull/3984))
- Updated active learning for text classification notebooks to pass ids of type int to `TextClassificationRecord` ([#3831](https://github.com/argilla-io/argilla/pull/3831)).
- Fixed record fields validation that was preventing from logging records with optional fields (i.e. `required=True`) when the field value was `None` ([#3846](https://github.com/argilla-io/argilla/pull/3846)).
- Always set `pretrained_model_name_or_path` attribute as string in `ArgillaTrainer` ([#3914](https://github.com/argilla-io/argilla/pull/3914)).
- The `inserted_at` and `updated_at` attributes are create using the `utcnow` factory to avoid unexpected race conditions on timestamp creation ([#3945](https://github.com/argilla-io/argilla/pull/3945))
- Fixed `configure_dataset_settings` when providing the workspace via the arg `workspace` ([#3887](https://github.com/argilla-io/argilla/pull/3887)).
- Fixed saving of models trained with `ArgillaTrainer` with a `peft_config` parameter ([#3795](https://github.com/argilla-io/argilla/pull/3795)).
- Fixed backwards compatibility on `from_huggingface` when loading a `FeedbackDataset` from the Hugging Face Hub that was previously dumped using another version of Argilla, starting at 1.8.0, when it was first introduced ([#3829](https://github.com/argilla-io/argilla/pull/3829)).
- Fixed wrong `__repr__` problem for `TrainingTask`. ([#3969](https://github.com/argilla-io/argilla/pull/3969))
- Fixed wrong key return error `prepare_for_training_with_*` for `TrainingTask`. ([#3969](https://github.com/argilla-io/argilla/pull/3969))

### Deprecated

- Function `rg.configure_dataset` is deprecated in favour of `rg.configure_dataset_settings`. The former will be removed in version 1.19.0

## [1.16.0](https://github.com/argilla-io/argilla/compare/v1.15.1...v1.16.0)

### Added

- Added `ArgillaTrainer` integration with sentence-transformers, allowing fine tuning for sentence similarity ([#3739](https://github.com/argilla-io/argilla/pull/3739))
- Added `ArgillaTrainer` integration with `TrainingTask.for_question_answering` ([#3740](https://github.com/argilla-io/argilla/pull/3740))
- Added `Auto save record` to save automatically the current record that you are working on ([#3541](https://github.com/argilla-io/argilla/pull/3541))
- Added `ArgillaTrainer` integration with OpenAI, allowing fine tuning for chat completion ([#3615](https://github.com/argilla-io/argilla/pull/3615))
- Added `workspaces list` command to list Argilla workspaces ([#3594](https://github.com/argilla-io/argilla/pull/3594)).
- Added `datasets list` command to list Argilla datasets ([#3658](https://github.com/argilla-io/argilla/pull/3658)).
- Added `users create` command to create users ([#3667](https://github.com/argilla-io/argilla/pull/3667)).
- Added `whoami` command to get current user ([#3673](https://github.com/argilla-io/argilla/pull/3673)).
- Added `users delete` command to delete users ([#3671](https://github.com/argilla-io/argilla/pull/3671)).
- Added `users list` command to list users ([#3688](https://github.com/argilla-io/argilla/pull/3688)).
- Added `workspaces delete-user` command to remove a user from a workspace ([#3699](https://github.com/argilla-io/argilla/pull/3699)).
- Added `datasets list` command to list Argilla datasets ([#3658](https://github.com/argilla-io/argilla/pull/3658)).
- Added `users create` command to create users ([#3667](https://github.com/argilla-io/argilla/pull/3667)).
- Added `users delete` command to delete users ([#3671](https://github.com/argilla-io/argilla/pull/3671)).
- Added `workspaces create` command to create an Argilla workspace ([#3676](https://github.com/argilla-io/argilla/pull/3676)).
- Added `datasets push-to-hub` command to push a `FeedbackDataset` from Argilla into the HuggingFace Hub ([#3685](https://github.com/argilla-io/argilla/pull/3685)).
- Added `info` command to get info about the used Argilla client and server ([#3707](https://github.com/argilla-io/argilla/pull/3707)).
- Added `datasets delete` command to delete a `FeedbackDataset` from Argilla ([#3703](https://github.com/argilla-io/argilla/pull/3703)).
- Added `created_at` and `updated_at` properties to `RemoteFeedbackDataset` and `FilteredRemoteFeedbackDataset` ([#3709](https://github.com/argilla-io/argilla/pull/3709)).
- Added handling `PermissionError` when executing a command with a logged in user with not enough permissions ([#3717](https://github.com/argilla-io/argilla/pull/3717)).
- Added `workspaces add-user` command to add a user to workspace ([#3712](https://github.com/argilla-io/argilla/pull/3712)).
- Added `workspace_id` param to `GET /api/v1/me/datasets` endpoint ([#3727](https://github.com/argilla-io/argilla/pull/3727)).
- Added `workspace_id` arg to `list_datasets` in the Python SDK ([#3727](https://github.com/argilla-io/argilla/pull/3727)).
- Added `argilla` script that allows to execute Argilla CLI using the `argilla` command ([#3730](https://github.com/argilla-io/argilla/pull/3730)).
- Added support for passing already initialized `model` and `tokenizer` instances to the `ArgillaTrainer` ([#3751](https://github.com/argilla-io/argilla/pull/3751))
- Added `server_info` function to check the Argilla server information (also accessible via `rg.server_info`) ([#3772](https://github.com/argilla-io/argilla/issues/3772)).

### Changed

- Move `database` commands under `server` group of commands ([#3710](https://github.com/argilla-io/argilla/pull/3710))
- `server` commands only included in the CLI app when `server` extra requirements are installed ([#3710](https://github.com/argilla-io/argilla/pull/3710)).
- Updated `PUT /api/v1/responses/{response_id}` to replace `values` stored with received `values` in request ([#3711](https://github.com/argilla-io/argilla/pull/3711)).
- Display a `UserWarning` when the `user_id` in `Workspace.add_user` and `Workspace.delete_user` is the ID of an user with the owner role as they don't require explicit permissions ([#3716](https://github.com/argilla-io/argilla/issues/3716)).
- Rename `tasks` sub-package to `cli` ([#3723](https://github.com/argilla-io/argilla/pull/3723)).
- Changed `argilla database` command in the CLI to now be accessed via `argilla server database`, to be deprecated in the upcoming release ([#3754](https://github.com/argilla-io/argilla/pull/3754)).
- Changed `visible_options` (of label and multi label selection questions) validation in the backend to check that the provided value is greater or equal than/to 3 and less or equal than/to the number of provided options ([#3773](https://github.com/argilla-io/argilla/pull/3773)).

### Fixed

- Fixed `remove user modification in text component on clear answers` ([#3775](https://github.com/argilla-io/argilla/pull/3775))
- Fixed `Highlight raw text field in dataset feedback task` ([#3731](https://github.com/argilla-io/argilla/pull/3731))
- Fixed `Field title too long` ([#3734](https://github.com/argilla-io/argilla/pull/3734))
- Fixed error messages when deleting a `DatasetForTextClassification` ([#3652](https://github.com/argilla-io/argilla/pull/3652))
- Fixed `Pending queue` pagination problems when during data annotation ([#3677](https://github.com/argilla-io/argilla/pull/3677))
- Fixed `visible_labels` default value to be 20 just when `visible_labels` not provided and `len(labels) > 20`, otherwise it will either be the provided `visible_labels` value or `None`, for `LabelQuestion` and `MultiLabelQuestion` ([#3702](https://github.com/argilla-io/argilla/pull/3702)).
- Fixed `DatasetCard` generation when `RemoteFeedbackDataset` contains suggestions ([#3718](https://github.com/argilla-io/argilla/pull/3718)).
- Add missing `draft` status in `ResponseSchema` as now there can be responses with `draft` status when annotating via the UI ([#3749](https://github.com/argilla-io/argilla/pull/3749)).
- Searches when queried words are distributed along the record fields ([#3759](https://github.com/argilla-io/argilla/pull/3759)).
- Fixed Python 3.11 compatibility issue with `/api/datasets` endpoints due to the `TaskType` enum replacement in the endpoint URL ([#3769](https://github.com/argilla-io/argilla/pull/3769)).
- Fixed `RankingValueSchema` and `FeedbackRankingValueModel` schemas to allow `rank=None` when `status=draft` ([#3781](https://github.com/argilla-io/argilla/pull/3781)).

## [1.15.1](https://github.com/argilla-io/argilla/compare/v1.15.0...v1.15.1)

### Fixed

- Fixed `Text component` text content sanitization behavior just for markdown to prevent disappear the text([#3738](https://github.com/argilla-io/argilla/pull/3738))
- Fixed `Text component` now you need to press Escape to exit the text area ([#3733](https://github.com/argilla-io/argilla/pull/3733))
- Fixed `SearchEngine` was creating the same number of primary shards and replica shards for each `FeedbackDataset` ([#3736](https://github.com/argilla-io/argilla/pull/3736)).

## [1.15.0](https://github.com/argilla-io/argilla/compare/v1.14.1...v1.15.0)

### Added

- Added `Enable to update guidelines and dataset settings for Feedback Datasets directly in the UI` ([#3489](https://github.com/argilla-io/argilla/pull/3489))
- Added `ArgillaTrainer` integration with TRL, allowing for easy supervised finetuning, reward modeling, direct preference optimization and proximal policy optimization ([#3467](https://github.com/argilla-io/argilla/pull/3467))
- Added `formatting_func` to `ArgillaTrainer` for `FeedbackDataset` datasets add a custom formatting for the data ([#3599](https://github.com/argilla-io/argilla/pull/3599)).
- Added `login` function in `argilla.client.login` to login into an Argilla server and store the credentials locally ([#3582](https://github.com/argilla-io/argilla/pull/3582)).
- Added `login` command to login into an Argilla server ([#3600](https://github.com/argilla-io/argilla/pull/3600)).
- Added `logout` command to logout from an Argilla server ([#3605](https://github.com/argilla-io/argilla/pull/3605)).
- Added `DELETE /api/v1/suggestions/{suggestion_id}` endpoint to delete a suggestion given its ID ([#3617](https://github.com/argilla-io/argilla/pull/3617)).
- Added `DELETE /api/v1/records/{record_id}/suggestions` endpoint to delete several suggestions linked to the same record given their IDs ([#3617](https://github.com/argilla-io/argilla/pull/3617)).
- Added `response_status` param to `GET /api/v1/datasets/{dataset_id}/records` to be able to filter by `response_status` as previously included for `GET /api/v1/me/datasets/{dataset_id}/records` ([#3613](https://github.com/argilla-io/argilla/pull/3613)).
- Added `list` classmethod to `ArgillaMixin` to be used as `FeedbackDataset.list()`, also including the `workspace` to list from as arg ([#3619](https://github.com/argilla-io/argilla/pull/3619)).
- Added `filter_by` method in `RemoteFeedbackDataset` to filter based on `response_status` ([#3610](https://github.com/argilla-io/argilla/pull/3610)).
- Added `list_workspaces` function (to be used as `rg.list_workspaces`, but `Workspace.list` is preferred) to list all the workspaces from an user in Argilla ([#3641](https://github.com/argilla-io/argilla/pull/3641)).
- Added `list_datasets` function (to be used as `rg.list_datasets`) to list the `TextClassification`, `TokenClassification`, and `Text2Text` datasets in Argilla ([#3638](https://github.com/argilla-io/argilla/pull/3638)).
- Added `RemoteSuggestionSchema` to manage suggestions in Argilla, including the `delete` method to delete suggestios from Argilla via `DELETE /api/v1/suggestions/{suggestion_id}` ([#3651](https://github.com/argilla-io/argilla/pull/3651)).
- Added `delete_suggestions` to `RemoteFeedbackRecord` to remove suggestions from Argilla via `DELETE /api/v1/records/{record_id}/suggestions` ([#3651](https://github.com/argilla-io/argilla/pull/3651)).

### Changed

- Changed `Optional label for * mark for required question` ([#3608](https://github.com/argilla-io/argilla/pull/3608))
- Updated `RemoteFeedbackDataset.delete_records` to use batch delete records endpoint ([#3580](https://github.com/argilla-io/argilla/pull/3580)).
- Included `allowed_for_roles` for some `RemoteFeedbackDataset`, `RemoteFeedbackRecords`, and `RemoteFeedbackRecord` methods that are only allowed for users with roles `owner` and `admin` ([#3601](https://github.com/argilla-io/argilla/pull/3601)).
- Renamed `ArgillaToFromMixin` to `ArgillaMixin` ([#3619](https://github.com/argilla-io/argilla/pull/3619)).
- Move `users` CLI app under `database` CLI app ([#3593](https://github.com/argilla-io/argilla/pull/3593)).
- Move server `Enum` classes to `argilla.server.enums` module ([#3620](https://github.com/argilla-io/argilla/pull/3620)).

### Fixed

- Fixed `Filter by workspace in breadcrumbs` ([#3577](https://github.com/argilla-io/argilla/pull/3577))
- Fixed `Filter by workspace in datasets table` ([#3604](https://github.com/argilla-io/argilla/pull/3604))
- Fixed `Query search highlight` for Text2Text and TextClassification ([#3621](https://github.com/argilla-io/argilla/pull/3621))
- Fixed `RatingQuestion.values` validation to raise a `ValidationError` when values are out of range i.e. [1, 10] ([#3626](https://github.com/argilla-io/argilla/pull/3626)).

### Removed

- Removed `multi_task_text_token_classification` from `TaskType` as not used ([#3640](https://github.com/argilla-io/argilla/pull/3640)).
- Removed `argilla_id` in favor of `id` from `RemoteFeedbackDataset` ([#3663](https://github.com/argilla-io/argilla/pull/3663)).
- Removed `fetch_records` from `RemoteFeedbackDataset` as now the records are lazily fetched from Argilla ([#3663](https://github.com/argilla-io/argilla/pull/3663)).
- Removed `push_to_argilla` from `RemoteFeedbackDataset`, as it just works when calling it through a `FeedbackDataset` locally, as now the updates of the remote datasets are automatically pushed to Argilla ([#3663](https://github.com/argilla-io/argilla/pull/3663)).
- Removed `set_suggestions` in favor of `update(suggestions=...)` for both `FeedbackRecord` and `RemoteFeedbackRecord`, as all the updates of any "updateable" attribute of a record will go through `update` instead ([#3663](https://github.com/argilla-io/argilla/pull/3663)).
- Remove unused `owner` attribute for client Dataset data model ([#3665](https://github.com/argilla-io/argilla/pull/3665))

## [1.14.1](https://github.com/argilla-io/argilla/compare/v1.14.0...v1.14.1)

### Fixed

- Fixed PostgreSQL database not being updated after `begin_nested` because of missing `commit` ([#3567](https://github.com/argilla-io/argilla/pull/3567)).

### Fixed

- Fixed `settings` could not be provided when updating a `rating` or `ranking` question ([#3552](https://github.com/argilla-io/argilla/pull/3552)).

## [1.14.0](https://github.com/argilla-io/argilla/compare/v1.13.3...v1.14.0)

### Added

- Added `PATCH /api/v1/fields/{field_id}` endpoint to update the field title and markdown settings ([#3421](https://github.com/argilla-io/argilla/pull/3421)).
- Added `PATCH /api/v1/datasets/{dataset_id}` endpoint to update dataset name and guidelines ([#3402](https://github.com/argilla-io/argilla/pull/3402)).
- Added `PATCH /api/v1/questions/{question_id}` endpoint to update question title, description and some settings (depending on the type of question) ([#3477](https://github.com/argilla-io/argilla/pull/3477)).
- Added `DELETE /api/v1/records/{record_id}` endpoint to remove a record given its ID ([#3337](https://github.com/argilla-io/argilla/pull/3337)).
- Added `pull` method in `RemoteFeedbackDataset` (a `FeedbackDataset` pushed to Argilla) to pull all the records from it and return it as a local copy as a `FeedbackDataset` ([#3465](https://github.com/argilla-io/argilla/pull/3465)).
- Added `delete` method in `RemoteFeedbackDataset` (a `FeedbackDataset` pushed to Argilla) ([#3512](https://github.com/argilla-io/argilla/pull/3512)).
- Added `delete_records` method in `RemoteFeedbackDataset`, and `delete` method in `RemoteFeedbackRecord` to delete records from Argilla ([#3526](https://github.com/argilla-io/argilla/pull/3526)).

### Changed

- Improved efficiency of weak labeling when dataset contains vectors ([#3444](https://github.com/argilla-io/argilla/pull/3444)).
- Added `ArgillaDatasetMixin` to detach the Argilla-related functionality from the `FeedbackDataset` ([#3427](https://github.com/argilla-io/argilla/pull/3427))
- Moved `FeedbackDataset`-related `pydantic.BaseModel` schemas to `argilla.client.feedback.schemas` instead, to be better structured and more scalable and maintainable ([#3427](https://github.com/argilla-io/argilla/pull/3427))
- Update CLI to use database async connection ([#3450](https://github.com/argilla-io/argilla/pull/3450)).
- Limit rating questions values to the positive range [1, 10] ([#3451](https://github.com/argilla-io/argilla/issues/3451)).
- Updated `POST /api/users` endpoint to be able to provide a list of workspace names to which the user should be linked to ([#3462](https://github.com/argilla-io/argilla/pull/3462)).
- Updated Python client `User.create` method to be able to provide a list of workspace names to which the user should be linked to ([#3462](https://github.com/argilla-io/argilla/pull/3462)).
- Updated `GET /api/v1/me/datasets/{dataset_id}/records` endpoint to allow getting records matching one of the response statuses provided via query param ([#3359](https://github.com/argilla-io/argilla/pull/3359)).
- Updated `POST /api/v1/me/datasets/{dataset_id}/records` endpoint to allow searching records matching one of the response statuses provided via query param ([#3359](https://github.com/argilla-io/argilla/pull/3359)).
- Updated `SearchEngine.search` method to allow searching records matching one of the response statuses provided ([#3359](https://github.com/argilla-io/argilla/pull/3359)).
- After calling `FeedbackDataset.push_to_argilla`, the methods `FeedbackDataset.add_records` and `FeedbackRecord.set_suggestions` will automatically call Argilla with no need of calling `push_to_argilla` explicitly ([#3465](https://github.com/argilla-io/argilla/pull/3465)).
- Now calling `FeedbackDataset.push_to_huggingface` dumps the `responses` as a `List[Dict[str, Any]]` instead of `Sequence` to make it more readable via 🤗`datasets` ([#3539](https://github.com/argilla-io/argilla/pull/3539)).

### Fixed

- Fixed issue with `bool` values and `default` from Jinja2 while generating the HuggingFace `DatasetCard` from `argilla_template.md` ([#3499](https://github.com/argilla-io/argilla/pull/3499)).
- Fixed `DatasetConfig.from_yaml` which was failing when calling `FeedbackDataset.from_huggingface` as the UUIDs cannot be deserialized automatically by `PyYAML`, so UUIDs are neither dumped nor loaded anymore ([#3502](https://github.com/argilla-io/argilla/pull/3502)).
- Fixed an issue that didn't allow the Argilla server to work behind a proxy ([#3543](https://github.com/argilla-io/argilla/pull/3543)).
- `TextClassificationSettings` and `TokenClassificationSettings` labels are properly parsed to strings both in the Python client and in the backend endpoint ([#3495](https://github.com/argilla-io/argilla/issues/3495)).
- Fixed `PUT /api/v1/datasets/{dataset_id}/publish` to check whether at least one field and question has `required=True` ([#3511](https://github.com/argilla-io/argilla/pull/3511)).
- Fixed `FeedbackDataset.from_huggingface` as `suggestions` were being lost when there were no `responses` ([#3539](https://github.com/argilla-io/argilla/pull/3539)).
- Fixed `QuestionSchema` and `FieldSchema` not validating `name` attribute ([#3550](https://github.com/argilla-io/argilla/pull/3550)).

### Deprecated

- After calling `FeedbackDataset.push_to_argilla`, calling `push_to_argilla` again won't do anything since the dataset is already pushed to Argilla ([#3465](https://github.com/argilla-io/argilla/pull/3465)).
- After calling `FeedbackDataset.push_to_argilla`, calling `fetch_records` won't do anything since the records are lazily fetched from Argilla ([#3465](https://github.com/argilla-io/argilla/pull/3465)).
- After calling `FeedbackDataset.push_to_argilla`, the Argilla ID is no longer stored in the attribute/property `argilla_id` but in `id` instead ([#3465](https://github.com/argilla-io/argilla/pull/3465)).

## [1.13.3](https://github.com/argilla-io/argilla/compare/v1.13.2...v1.13.3)

### Fixed

- Fixed `ModuleNotFoundError` caused because the `argilla.utils.telemetry` module used in the `ArgillaTrainer` was importing an optional dependency not installed by default ([#3471](https://github.com/argilla-io/argilla/pull/3471)).
- Fixed `ImportError` caused because the `argilla.client.feedback.config` module was importing `pyyaml` optional dependency not installed by default ([#3471](https://github.com/argilla-io/argilla/pull/3471)).

## [1.13.2](https://github.com/argilla-io/argilla/compare/v1.13.1...v1.13.2)

### Fixed

- The `suggestion_type_enum` ENUM data type created in PostgreSQL didn't have any value ([#3445](https://github.com/argilla-io/argilla/pull/3445)).

## [1.13.1](https://github.com/argilla-io/argilla/compare/v1.13.0...v1.13.1)

### Fixed

- Fix database migration for PostgreSQL (See [#3438](https://github.com/argilla-io/argilla/pull/3438))

## [1.13.0](https://github.com/argilla-io/argilla/compare/v1.12.1...v1.13.0)

### Added

- Added `GET /api/v1/users/{user_id}/workspaces` endpoint to list the workspaces to which a user belongs ([#3308](https://github.com/argilla-io/argilla/pull/3308) and [#3343](https://github.com/argilla-io/argilla/pull/3343)).
- Added `HuggingFaceDatasetMixin` for internal usage, to detach the `FeedbackDataset` integrations from the class itself, and use Mixins instead ([#3326](https://github.com/argilla-io/argilla/pull/3326)).
- Added `GET /api/v1/records/{record_id}/suggestions` API endpoint to get the list of suggestions for the responses associated to a record ([#3304](https://github.com/argilla-io/argilla/pull/3304)).
- Added `POST /api/v1/records/{record_id}/suggestions` API endpoint to create a suggestion for a response associated to a record ([#3304](https://github.com/argilla-io/argilla/pull/3304)).
- Added support for `RankingQuestionStrategy`, `RankingQuestionUnification` and the `.for_text_classification` method for the `TrainingTaskMapping` ([#3364](https://github.com/argilla-io/argilla/pull/3364))
- Added `PUT /api/v1/records/{record_id}/suggestions` API endpoint to create or update a suggestion for a response associated to a record ([#3304](https://github.com/argilla-io/argilla/pull/3304) & [3391](https://github.com/argilla-io/argilla/pull/3391)).
- Added `suggestions` attribute to `FeedbackRecord`, and allow adding and retrieving suggestions from the Python client ([#3370](https://github.com/argilla-io/argilla/pull/3370))
- Added `allowed_for_roles` Python decorator to check whether the current user has the required role to access the decorated function/method for `User` and `Workspace` ([#3383](https://github.com/argilla-io/argilla/pull/3383))
- Added API and Python Client support for workspace deletion (Closes [#3260](https://github.com/argilla-io/argilla/issues/3260))
- Added `GET /api/v1/me/workspaces` endpoint to list the workspaces of the current active user ([#3390](https://github.com/argilla-io/argilla/pull/3390))

### Changed

- Updated output payload for `GET /api/v1/datasets/{dataset_id}/records`, `GET /api/v1/me/datasets/{dataset_id}/records`, `POST /api/v1/me/datasets/{dataset_id}/records/search` endpoints to include the suggestions of the records based on the value of the `include` query parameter ([#3304](https://github.com/argilla-io/argilla/pull/3304)).
- Updated `POST /api/v1/datasets/{dataset_id}/records` input payload to add suggestions ([#3304](https://github.com/argilla-io/argilla/pull/3304)).
- The `POST /api/datasets/:dataset-id/:task/bulk` endpoints don't create the dataset if does not exists (Closes [#3244](https://github.com/argilla-io/argilla/issues/3244))
- Added Telemetry support for `ArgillaTrainer` (closes [#3325](https://github.com/argilla-io/argilla/issues/3325))
- `User.workspaces` is no longer an attribute but a property, and is calling `list_user_workspaces` to list all the workspace names for a given user ID ([#3334](https://github.com/argilla-io/argilla/pull/3334))
- Renamed `FeedbackDatasetConfig` to `DatasetConfig` and export/import from YAML as default instead of JSON (just used internally on `push_to_huggingface` and `from_huggingface` methods of `FeedbackDataset`) ([#3326](https://github.com/argilla-io/argilla/pull/3326)).
- The protected metadata fields support other than textual info - existing datasets must be reindex. See [docs](https://docs.v1.argilla.io/en/latest/getting_started/installation/configurations/database_migrations.html#elasticsearch) for more detail (Closes [#3332](https://github.com/argilla-io/argilla/issues/3332)).
- Updated `Dockerfile` parent image from `python:3.9.16-slim` to `python:3.10.12-slim` ([#3425](https://github.com/argilla-io/argilla/pull/3425)).
- Updated `quickstart.Dockerfile` parent image from `elasticsearch:8.5.3` to `argilla/argilla-server:${ARGILLA_VERSION}` ([#3425](https://github.com/argilla-io/argilla/pull/3425)).

### Removed

- Removed support to non-prefixed environment variables. All valid env vars start with `ARGILLA_` (See [#3392](https://github.com/argilla-io/argilla/pull/3392)).

### Fixed

- Fixed `GET /api/v1/me/datasets/{dataset_id}/records` endpoint returning always the responses for the records even if `responses` was not provided via the `include` query parameter ([#3304](https://github.com/argilla-io/argilla/pull/3304)).
- Values for protected metadata fields are not truncated (Closes [#3331](https://github.com/argilla-io/argilla/issues/3331)).
- Big number ids are properly rendered in UI (Closes [#3265](https://github.com/argilla-io/argilla/issues/3265))
- Fixed `ArgillaDatasetCard` to include the values/labels for all the existing questions ([#3366](https://github.com/argilla-io/argilla/pull/3265))

### Deprecated

- Integer support for record id in text classification, token classification and text2text datasets.

## [1.12.1](https://github.com/argilla-io/argilla/compare/v1.12.0...v1.12.1)

### Fixed

- Using `rg.init` with default `argilla` user skips setting the default workspace if not available. (Closes [#3340](https://github.com/argilla-io/argilla/issues/3340))
- Resolved wrong import structure for `ArgillaTrainer` and `TrainingTaskMapping` (Closes [#3345](https://github.com/argilla-io/argilla/issues/3345))
- Pin pydantic dependency to version < 2 (Closes [3348](https://github.com/argilla-io/argilla/issues/3348))

## [1.12.0](https://github.com/argilla-io/argilla/compare/v1.11.0...v1.12.0)

### Added

- Added `RankingQuestionSettings` class allowing to create ranking questions in the API using `POST /api/v1/datasets/{dataset_id}/questions` endpoint ([#3232](https://github.com/argilla-io/argilla/pull/3232))
- Added `RankingQuestion` in the Python client to create ranking questions ([#3275](https://github.com/argilla-io/argilla/issues/3275)).
- Added `Ranking` component in feedback task question form ([#3177](https://github.com/argilla-io/argilla/pull/3177) & [#3246](https://github.com/argilla-io/argilla/pull/3246)).
- Added `FeedbackDataset.prepare_for_training` method for generaring a framework-specific dataset with the responses provided for `RatingQuestion`, `LabelQuestion` and `MultiLabelQuestion` ([#3151](https://github.com/argilla-io/argilla/pull/3151)).
- Added `ArgillaSpaCyTransformersTrainer` class for supporting the training with `spacy-transformers` ([#3256](https://github.com/argilla-io/argilla/pull/3256)).

#### Docs

- Added instructions for how to run the Argilla frontend in the developer docs ([#3314](https://github.com/argilla-io/argilla/pull/3314)).

### Changed

- All docker related files have been moved into the `docker` folder ([#3053](https://github.com/argilla-io/argilla/pull/3053)).
- `release.Dockerfile` have been renamed to `Dockerfile` ([#3133](https://github.com/argilla-io/argilla/pull/3133)).
- Updated `rg.load` function to raise a `ValueError` with a explanatory message for the cases in which the user tries to use the function to load a `FeedbackDataset` ([#3289](https://github.com/argilla-io/argilla/pull/3289)).
- Updated `ArgillaSpaCyTrainer` to allow re-using `tok2vec` ([#3256](https://github.com/argilla-io/argilla/pull/3256)).

### Fixed

- Check available workspaces on Argilla on `rg.set_workspace` (Closes [#3262](https://github.com/argilla-io/argilla/issues/3262))

## [1.11.0](https://github.com/argilla-io/argilla/compare/v1.10.0...v1.11.0)

### Fixed

- Replaced `np.float` alias by `float` to avoid `AttributeError` when using `find_label_errors` function with `numpy>=1.24.0` ([#3214](https://github.com/argilla-io/argilla/pull/3214)).
- Fixed `format_as("datasets")` when no responses or optional respones in `FeedbackRecord`, to set their value to what 🤗 Datasets expects instead of just `None` ([#3224](https://github.com/argilla-io/argilla/pull/3224)).
- Fixed `push_to_huggingface()` when `generate_card=True` (default behaviour), as we were passing a sample record to the `ArgillaDatasetCard` class, and `UUID`s introduced in 1.10.0 ([#3192](https://github.com/argilla-io/argilla/pull/3192)), are not JSON-serializable ([#3231](https://github.com/argilla-io/argilla/pull/3231)).
- Fixed `from_argilla` and `push_to_argilla` to ensure consistency on both field and question re-construction, and to ensure `UUID`s are properly serialized as `str`, respectively ([#3234](https://github.com/argilla-io/argilla/pull/3234)).
- Refactored usage of `import argilla as rg` to clarify package navigation ([#3279](https://github.com/argilla-io/argilla/pull/3279)).

#### Docs

- Fixed URLs in Weak Supervision with Sentence Tranformers tutorial [#3243](https://github.com/argilla-io/argilla/pull/3243).
- Fixed library buttons' formatting on Tutorials page ([#3255](https://github.com/argilla-io/argilla/pull/3255)).
- Modified styling of error code outputs in notebooks ([#3270](https://github.com/argilla-io/argilla/pull/3270)).
- Added ElasticSearch and OpenSearch versions ([#3280](https://github.com/argilla-io/argilla/pull/3280)).
- Removed template notebook from table of contents ([#3271](https://github.com/argilla-io/argilla/pull/3271)).
- Fixed tutorials with `pip install argilla` to not use older versions of the package ([#3282](https://github.com/argilla-io/argilla/pull/3282)).

### Added

- Added `metadata` attribute to the `Record` of the `FeedbackDataset` ([#3194](https://github.com/argilla-io/argilla/pull/3194))
- New `users update` command to update the role for an existing user ([#3188](https://github.com/argilla-io/argilla/pull/3188))
- New `Workspace` class to allow users manage their Argilla workspaces and the users assigned to those workspaces via the Python client ([#3180](https://github.com/argilla-io/argilla/pull/3180))
- Added `User` class to let users manage their Argilla users via the Python client ([#3169](https://github.com/argilla-io/argilla/pull/3169)).
- Added an option to display `tqdm` progress bar to `FeedbackDataset.push_to_argilla` when looping over the records to upload ([#3233](https://github.com/argilla-io/argilla/pull/3233)).

### Changed

- The role system now support three different roles `owner`, `admin` and `annotator` ([#3104](https://github.com/argilla-io/argilla/pull/3104))
- `admin` role is scoped to workspace-level operations ([#3115](https://github.com/argilla-io/argilla/pull/3115))
- The `owner` user is created among the default pool of users in the quickstart, and the default user in the server has now `owner` role ([#3248](https://github.com/argilla-io/argilla/pull/3248)), reverting ([#3188](https://github.com/argilla-io/argilla/pull/3188)).

### Deprecated

- As of Python 3.7 end-of-life (EOL) on 2023-06-27, Argilla will no longer support Python 3.7 ([#3188](https://github.com/argilla-io/argilla/pull/33188)). More information at https://peps.python.org/pep-0537/

## [1.10.0](https://github.com/argilla-io/argilla/compare/v1.9.0...v1.10.0)

### Added

- Added search component for feedback datasets ([#3138](https://github.com/argilla-io/argilla/pull/3138))
- Added markdown support for feedback dataset guidelines ([#3153](https://github.com/argilla-io/argilla/pull/3153))
- Added Train button for feedback datasets ([#3170](https://github.com/argilla-io/argilla/pull/3170))

### Changed

- Updated `SearchEngine` and `POST /api/v1/me/datasets/{dataset_id}/records/search` to return the `total` number of records matching the search query ([#3166](https://github.com/argilla-io/argilla/pull/3166))

### Fixed

- Replaced Enum for string value in URLs for client API calls (Closes [#3149](https://github.com/argilla-io/argilla/issues/3149))
- Resolve breaking issue with `ArgillaSpanMarkerTrainer` for Named Entity Recognition with `span_marker` v1.1.x onwards.
- Move `ArgillaDatasetCard` import under `@requires_version` decorator, so that the `ImportError` on `huggingface_hub` is handled properly ([#3174](https://github.com/argilla-io/argilla/pull/3174))
- Allow flow `FeedbackDataset.from_argilla` -> `FeedbackDataset.push_to_argilla` under different dataset names and/or workspaces ([#3192](https://github.com/argilla-io/argilla/issues/3192))

#### Docs

- Resolved typos in the docs ([#3240](https://github.com/argilla-io/argilla/pull/3240)).
- Fixed mention of master branch ([#3254](https://github.com/argilla-io/argilla/pull/3254)).

## [1.9.0](https://github.com/argilla-io/argilla/compare/v1.8.0...v1.9.0)

### Added

- Added boolean `use_markdown` property to `TextFieldSettings` model.
- Added boolean `use_markdown` property to `TextQuestionSettings` model.
- Added new status `draft` for the `Response` model.
- Added `LabelSelectionQuestionSettings` class allowing to create label selection (single-choice) questions in the API ([#3005](https://github.com/argilla-io/argilla/pull/3005))
- Added `MultiLabelSelectionQuestionSettings` class allowing to create multi-label selection (multi-choice) questions in the API ([#3010](https://github.com/argilla-io/argilla/pull/3010)).
- Added `POST /api/v1/me/datasets/{dataset_id}/records/search` endpoint ([#3068](https://github.com/argilla-io/argilla/pull/3068)).
- Added new components in feedback task Question form: MultiLabel ([#3064](https://github.com/argilla-io/argilla/pull/3064)) and SingleLabel ([#3016](https://github.com/argilla-io/argilla/pull/3016)).
- Added docstrings to the `pydantic.BaseModel`s defined at `argilla/client/feedback/schemas.py` ([#3137](https://github.com/argilla-io/argilla/pull/3137))
- Added the information about executing tests in the developer documentation ([#3143]).

### Changed

- Updated `GET /api/v1/me/datasets/:dataset_id/metrics` output payload to include the count of responses with `draft` status.
- Added `LabelSelectionQuestionSettings` class allowing to create label selection (single-choice) questions in the API.
- Added `MultiLabelSelectionQuestionSettings` class allowing to create multi-label selection (multi-choice) questions in the API.
- Database setup for unit tests. Now the unit tests use a different database than the one used by the local Argilla server (Closes [#2987](https://github.com/argilla-io/argilla/issues/2987)).
- Updated `alembic` setup to be able to autogenerate revision/migration scripts using SQLAlchemy metadata from Argilla server models ([#3044](https://github.com/argilla-io/argilla/pull/3044))
- Improved `DatasetCard` generation on `FeedbackDataset.push_to_huggingface` when `generate_card=True`, following the official HuggingFace Hub template, but suited to `FeedbackDataset`s from Argilla ([#3110](https://github.com/argilla-io/argilla/pull/3100))

### Fixed

- Disallow `fields` and `questions` in `FeedbackDataset` with the same name ([#3126]).
- Fixed broken links in the documentation and updated the development branch name from `development` to `develop` ([#3145]).

[#3126]: https://github.com/argilla-io/argilla/pull/3126

## [1.8.0](https://github.com/argilla-io/argilla/compare/v1.7.0...v1.8.0)

### Added

- `/api/v1/datasets` new endpoint to list and create datasets ([#2615]).
- `/api/v1/datasets/{dataset_id}` new endpoint to get and delete datasets ([#2615]).
- `/api/v1/datasets/{dataset_id}/publish` new endpoint to publish a dataset ([#2615]).
- `/api/v1/datasets/{dataset_id}/questions` new endpoint to list and create dataset questions ([#2615])
- `/api/v1/datasets/{dataset_id}/fields` new endpoint to list and create dataset fields ([#2615])
- `/api/v1/datasets/{dataset_id}/questions/{question_id}` new endpoint to delete a dataset questions ([#2615])
- `/api/v1/datasets/{dataset_id}/fields/{field_id}` new endpoint to delete a dataset field ([#2615])
- `/api/v1/workspaces/{workspace_id}` new endpoint to get workspaces by id ([#2615])
- `/api/v1/responses/{response_id}` new endpoint to update and delete a response ([#2615])
- `/api/v1/datasets/{dataset_id}/records` new endpoint to create and list dataset records ([#2615])
- `/api/v1/me/datasets` new endpoint to list user visible datasets ([#2615])
- `/api/v1/me/dataset/{dataset_id}/records` new endpoint to list dataset records with user responses ([#2615])
- `/api/v1/me/datasets/{dataset_id}/metrics` new endpoint to get the dataset user metrics ([#2615])
- `/api/v1/me/records/{record_id}/responses` new endpoint to create record user responses ([#2615])
- showing new feedback task datasets in datasets list ([#2719])
- new page for feedback task ([#2680])
- show feedback task metrics ([#2822])
- user can delete dataset in dataset settings page ([#2792])
- Support for `FeedbackDataset` in Python client (parent PR [#2615], and nested PRs: [#2949], [#2827], [#2943], [#2945], [#2962], and [#3003])
- Integration with the HuggingFace Hub ([#2949])
- Added `ArgillaPeftTrainer` for text and token classificaiton [#2854](https://github.com/argilla-io/argilla/issues/2854)
- Added `predict_proba()` method to `ArgillaSetFitTrainer`
- Added `ArgillaAutoTrainTrainer` for Text Classification [#2664](https://github.com/argilla-io/argilla/issues/2664)
- New `database revisions` command showing database revisions info

[#2615]: https://github.com/argilla-io/argilla/issues/2615

### Fixes

- Avoid rendering html for invalid html strings in Text2text ([#2911]https://github.com/argilla-io/argilla/issues/2911)

### Changed

- The `database migrate` command accepts a `--revision` param to provide specific revision id
- `tokens_length` metrics function returns empty data ([#3045])
- `token_length` metrics function returns empty data ([#3045])
- `mention_length` metrics function returns empty data ([#3045])
- `entity_density` metrics function returns empty data ([#3045])

### Deprecated

- Using Argilla with Python 3.7 runtime is deprecated and support will be removed from version 1.11.0 ([#2902](https://github.com/argilla-io/argilla/issues/2902))
- `tokens_length` metrics function has been deprecated and will be removed in 1.10.0 ([#3045])
- `token_length` metrics function has been deprecated and will be removed in 1.10.0 ([#3045])
- `mention_length` metrics function has been deprecated and will be removed in 1.10.0 ([#3045])
- `entity_density` metrics function has been deprecated and will be removed in 1.10.0 ([#3045])

### Removed

- Removed mention `density`, `tokens_length` and `chars_length` metrics from token classification metrics storage ([#3045])
- Removed token `char_start`, `char_end`, `tag`, and `score` metrics from token classification metrics storage ([#3045])
- Removed tags-related metrics from token classification metrics storage ([#3045])

[#3045]: https://github.com/argilla-io/argilla/pull/3045

## [1.7.0](https://github.com/argilla-io/argilla/compare/v1.6.0...v1.7.0)

### Added

- add `max_retries` and `num_threads` parameters to `rg.log` to run data logging request concurrently with backoff retry policy. See [#2458](https://github.com/argilla-io/argilla/issues/2458) and [#2533](https://github.com/argilla-io/argilla/issues/2533)
- `rg.load` accepts `include_vectors` and `include_metrics` when loading data. Closes [#2398](https://github.com/argilla-io/argilla/issues/2398)
- Added `settings` param to `prepare_for_training` ([#2689](https://github.com/argilla-io/argilla/issues/2689))
- Added `prepare_for_training` for `openai` ([#2658](https://github.com/argilla-io/argilla/issues/2658))
- Added `ArgillaOpenAITrainer` ([#2659](https://github.com/argilla-io/argilla/issues/2659))
- Added `ArgillaSpanMarkerTrainer` for Named Entity Recognition ([#2693](https://github.com/argilla-io/argilla/pull/2693))
- Added `ArgillaTrainer` CLI support. Closes ([#2809](https://github.com/argilla-io/argilla/issues/2809))

### Fixes

- fix image alignment on token classification

### Changed

- Argilla quickstart image dependencies are externalized into `quickstart.requirements.txt`. See [#2666](https://github.com/argilla-io/argilla/pull/2666)
- bulk endpoints will upsert data when record `id` is present. Closes [#2535](https://github.com/argilla-io/argilla/issues/2535)
- moved from `click` to `typer` CLI support. Closes ([#2815](https://github.com/argilla-io/argilla/issues/2815))
- Argilla server docker image is built with PostgreSQL support. Closes [#2686](https://github.com/argilla-io/argilla/issues/2686)
- The `rg.log` computes all batches and raise an error for all failed batches.
- The default batch size for `rg.log` is now 100.

### Fixed

- `argilla.training` bugfixes and unification ([#2665](https://github.com/argilla-io/argilla/issues/2665))
- Resolved several small bugs in the `ArgillaTrainer`.

### Deprecated

- The `rg.log_async` function is deprecated and will be removed in next minor release.

## [1.6.0](https://github.com/argilla-io/argilla/compare/v1.5.1...v1.6.0)

### Added

- `ARGILLA_HOME_PATH` new environment variable ([#2564]).
- `ARGILLA_DATABASE_URL` new environment variable ([#2564]).
- Basic support for user roles with `admin` and `annotator` ([#2564]).
- `id`, `first_name`, `last_name`, `role`, `inserted_at` and `updated_at` new user fields ([#2564]).
- `/api/users` new endpoint to list and create users ([#2564]).
- `/api/users/{user_id}` new endpoint to delete users ([#2564]).
- `/api/workspaces` new endpoint to list and create workspaces ([#2564]).
- `/api/workspaces/{workspace_id}/users` new endpoint to list workspace users ([#2564]).
- `/api/workspaces/{workspace_id}/users/{user_id}` new endpoint to create and delete workspace users ([#2564]).
- `argilla.tasks.users.migrate` new task to migrate users from old YAML file to database ([#2564]).
- `argilla.tasks.users.create` new task to create a user ([#2564]).
- `argilla.tasks.users.create_default` new task to create a user with default credentials ([#2564]).
- `argilla.tasks.database.migrate` new task to execute database migrations ([#2564]).
- `release.Dockerfile` and `quickstart.Dockerfile` now creates a default `argilladata` volume to persist data ([#2564]).
- Add user settings page. Closes [#2496](https://github.com/argilla-io/argilla/issues/2496)
- Added `Argilla.training` module with support for `spacy`, `setfit`, and `transformers`. Closes [#2504](https://github.com/argilla-io/argilla/issues/2496)

### Fixes

- Now the `prepare_for_training` method is working when `multi_label=True`. Closes [#2606](https://github.com/argilla-io/argilla/issues/2606)

### Changed

- `ARGILLA_USERS_DB_FILE` environment variable now it's only used to migrate users from YAML file to database ([#2564]).
- `full_name` user field is now deprecated and `first_name` and `last_name` should be used instead ([#2564]).
- `password` user field now requires a minimum of `8` and a maximum of `100` characters in size ([#2564]).
- `quickstart.Dockerfile` image default users from `team` and `argilla` to `admin` and `annotator` including new passwords and API keys ([#2564]).
- Datasets to be managed only by users with `admin` role ([#2564]).
- The list of rules is now accessible while metrics are computed. Closes[#2117](https://github.com/argilla-io/argilla/issues/2117)
- Style updates for weak labeling and adding feedback toast when delete rules. See [#2626](https://github.com/argilla-io/argilla/pull/2626) and [#2648](https://github.com/argilla-io/argilla/pull/2648)

### Removed

- `email` user field ([#2564]).
- `disabled` user field ([#2564]).
- Support for private workspaces ([#2564]).
- `ARGILLA_LOCAL_AUTH_DEFAULT_APIKEY` and `ARGILLA_LOCAL_AUTH_DEFAULT_PASSWORD` environment variables. Use `python -m argilla.tasks.users.create_default` instead ([#2564]).
- The old headers for `API Key` and `workspace` from python client
- The default value for old `API Key` constant. Closes [#2251](https://github.com/argilla-io/argilla/issues/2251)

[#2564]: https://github.com/argilla-io/argilla/issues/2564

## [1.5.1](https://github.com/argilla-io/argilla/compare/v1.5.0...v1.5.1) - 2023-03-30

### Fixes

- Copying datasets between workspaces with proper owner/workspace info. Closes [#2562](https://github.com/argilla-io/argilla/issues/2562)
- Copy dataset with empty workspace to the default user workspace [905d4de](https://github.com/recognai/argilla/commit/905d4deaa769bfc9bbc022cd2dc75c7435cfe865)
- Using elasticsearch config to request backend version. Closes [#2311](https://github.com/argilla-io/argilla/issues/2311)
- Remove sorting by score in labels. Closes [#2622](https://github.com/argilla-io/argilla/issues/2622)

### Changed

- Update field name in metadata for image url. See [#2609](https://github.com/argilla-io/argilla/pull/2609)
- Improvements in tutorial doc cards. Closes [#2216](https://github.com/argilla-io/argilla/issues/2216)

## [1.5.0](https://github.com/argilla-io/argilla/compare/v1.4.0...v1.5.0) - 2023-03-21

### Added

- Add the fields to retrieve when loading the data from argilla. `rg.load` takes too long because of the vector field, even when users don't need it. Closes [#2398](https://github.com/argilla-io/argilla/issues/2398)
- Add new page and components for dataset settings. Closes [#2442](https://github.com/argilla-io/argilla/issues/2003)
- Add ability to show image in records (for TokenClassification and TextClassification) if an URL is passed in metadata with the key \_image_url
- Non-searchable fields support in metadata. [#2570](https://github.com/argilla-io/argilla/pull/2570)
- Add record ID references to the prepare for training methods. Closes [#2483](https://github.com/argilla-io/argilla/issues/2483)
- Add tutorial on Image Classification. [#2420](https://github.com/argilla-io/argilla/pull/2420)
- Add Train button, visible for "admin" role, with code snippets from a selection of libraries. Closes [#2591] (https://github.com/argilla-io/argilla/pull/2591)

### Changed

- Labels are now centralized in a specific vuex ORM called GlobalLabel Model, see https://github.com/argilla-io/argilla/issues/2210. This model is the same for TokenClassification and TextClassification (so both task have labels with color_id and shortcuts parameters in the vuex ORM)
- The shortcuts improvement for labels [#2339](https://github.com/argilla-io/argilla/pull/2339) have been moved to the vuex ORM in dataset settings feature [#2444](https://github.com/argilla-io/argilla/commit/eb37c3bcff3ad253481d6a10f8abb093384f2dcb)
- Update "Define a labeling schema" section in docs.
- The record inputs are sorted alphabetically in UI by default. [#2581](https://github.com/argilla-io/argilla/pull/2581)
- The record inputs are fully visible when pagination size is one and the height of collapsed area size is bigger for laptop screen. [#2587](https://github.com/argilla-io/argilla/pull/2587/files)

### Fixes

- Allow URL to be clickable in Jupyter notebook again. Closes [#2527](https://github.com/argilla-io/argilla/issues/2527)

### Removed

- Removing some data scan deprecated endpoints used by old clients. This change will break compatibility with client `<v1.3.0`
- Stop using old scan deprecated endpoints in python client. This logic will break client compatibility with server version `<1.3.0`
- Remove the previous way to add labels through the dataset page. Now labels can be added only through dataset settings page.<|MERGE_RESOLUTION|>--- conflicted
+++ resolved
@@ -19,21 +19,18 @@
 ### Added
 
 - Added filtering by `name`, and `status` support to endpoint `GET /api/v1/me/datasets`. ([#5374](https://github.com/argilla-io/argilla/pull/5374))
-
-## [2.2.0]()
-
-### Added
-
-- Added [`rq`](https://python-rq.org) library to process background jobs using [Redis](https://redis.io) as a dependency. ([#5432](https://github.com/argilla-io/argilla/pull/5432))
-- Added a new background job to update records status when a dataset distribution strategy is updated. ([#5432](https://github.com/argilla-io/argilla/pull/5432))
-<<<<<<< HEAD
 - Added new endpoints to create, update, ping and delete webhooks. ([#5453](https://github.com/argilla-io/argilla/pull/5453))
 - Added new webhook events when responses are created, updated, deleted or upserted. ([#5468](https://github.com/argilla-io/argilla/pull/5468))
 - Added new webhook events when datasets are created, updated, deleted or published. ([#5468](https://github.com/argilla-io/argilla/pull/5468))
 - Added new webhook events when records are created, updated, deleted or completed. ([#5489](https://github.com/argilla-io/argilla/pull/5489))
-=======
+
+## [2.2.0]()
+
+### Added
+
+- Added [`rq`](https://python-rq.org) library to process background jobs using [Redis](https://redis.io) as a dependency. ([#5432](https://github.com/argilla-io/argilla/pull/5432))
+- Added a new background job to update records status when a dataset distribution strategy is updated. ([#5432](https://github.com/argilla-io/argilla/pull/5432))
 - Added new `chat` type dataset field supporting chat-like conversations. ([#5376](https://github.com/argilla-io/argilla/pull/5376))
->>>>>>> 63d620d3
 
 ### Fixed
 
