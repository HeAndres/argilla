--- conflicted
+++ resolved
@@ -74,53 +74,6 @@
     db: AsyncSession = Depends(get_async_db),
     telemetry_client: TelemetryClient = Depends(get_telemetry_client),
 ) -> Token:
-<<<<<<< HEAD
-    _check_oauth_enabled_or_raise()
-
-    try:
-        provider = _get_provider_by_name_or_raise(provider)
-        user_info = UserInfo(await provider.get_user_data(request))
-
-        user_info.use_claims(provider.claims)
-        username = user_info.username
-
-        user = await accounts.get_user_by_username(db, username)
-        if user is None:
-            user = await accounts.create_user_with_random_password(
-                db,
-                username=username,
-                first_name=user_info.name,
-                role=_USER_ROLE_ON_CREATION,
-                workspaces=[workspace.name for workspace in settings.oauth.allowed_workspaces],
-            )
-            await telemetry_client.track_crud_user(action="create", user=user, is_oauth=True)
-        elif not _is_user_created_by_oauth_provider(user):
-            # User should sign in using username/password workflow
-            raise AuthenticationError("Could not authenticate user")
-
-        return Token(access_token=JWT.create(user_info))
-    except ValueError as e:
-        raise HTTPException(status_code=400, detail=str(e))
-    except AuthenticationError as e:
-        raise HTTPException(status_code=401, detail=str(e))
-
-
-def _check_oauth_enabled_or_raise() -> None:
-    if not settings.oauth.enabled:
-        raise HTTPException(status_code=404, detail="OAuth2 is not enabled")
-
-
-def _get_provider_by_name_or_raise(provider_name: str) -> OAuth2ClientProvider:
-    if provider_name not in settings.oauth.providers:
-        raise HTTPException(status_code=404, detail=f"Provider '{provider_name}' not found")
-    return settings.oauth.providers[provider_name]
-
-
-def _is_user_created_by_oauth_provider(user: User) -> bool:
-    # TODO: We must link the created user with the provider, and base this check on that.
-    #  For now, we just validate the user role on creation.
-    return user.role == _USER_ROLE_ON_CREATION
-=======
     userinfo = UserInfo(await provider.get_user_data(request)).use_claims(provider.claims)
 
     if not userinfo.username:
@@ -137,7 +90,6 @@
             ).dict(exclude_unset=True),
             workspaces=[workspace.name for workspace in settings.oauth.allowed_workspaces],
         )
-        telemetry.track_user_created(user, is_oauth=True)
+        await telemetry_client.track_crud_user(action="create", user=user, is_oauth=True)
 
-    return Token(access_token=accounts.generate_user_token(user))
->>>>>>> 1eb44cba
+    return Token(access_token=accounts.generate_user_token(user))