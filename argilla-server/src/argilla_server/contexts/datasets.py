#  Copyright 2021-present, the Recognai S.L. team.
#
#  Licensed under the Apache License, Version 2.0 (the "License");
#  you may not use this file except in compliance with the License.
#  You may obtain a copy of the License at
#
#      http://www.apache.org/licenses/LICENSE-2.0
#
#  Unless required by applicable law or agreed to in writing, software
#  distributed under the License is distributed on an "AS IS" BASIS,
#  WITHOUT WARRANTIES OR CONDITIONS OF ANY KIND, either express or implied.
#  See the License for the specific language governing permissions and
#  limitations under the License.

import asyncio
import copy
from collections import defaultdict

import sqlalchemy

from datetime import datetime
from typing import (
    TYPE_CHECKING,
    Any,
    Callable,
    Dict,
    Iterable,
    List,
    Literal,
    Optional,
    Sequence,
    Set,
    Tuple,
    TypeVar,
    Union,
)
from uuid import UUID
from fastapi.encoders import jsonable_encoder
from sqlalchemy import Select, and_, func, select
from sqlalchemy.ext.asyncio import AsyncSession
from sqlalchemy.orm import contains_eager, joinedload, selectinload

from argilla_server.api.schemas.v1.fields import FieldCreate
from argilla_server.api.schemas.v1.metadata_properties import MetadataPropertyCreate, MetadataPropertyUpdate
from argilla_server.api.schemas.v1.records import (
    RecordCreate,
    RecordIncludeParam,
    RecordUpdateWithId,
)
from argilla_server.api.schemas.v1.responses import (
    ResponseCreate,
    ResponseUpdate,
    ResponseUpsert,
    UserResponseCreate,
)
from argilla_server.api.schemas.v1.vector_settings import (
    VectorSettings as VectorSettingsSchema,
)
from argilla_server.api.schemas.v1.vector_settings import (
    VectorSettingsCreate,
)
from argilla_server.api.schemas.v1.vectors import Vector as VectorSchema
from argilla_server.api.webhooks.v1.enums import DatasetEvent, ResponseEvent, RecordEvent
<<<<<<< HEAD
from argilla_server.api.webhooks.v1.records import notify_record_event
=======
from argilla_server.api.webhooks.v1.records import notify_record_event as notify_record_event_v1
>>>>>>> bea6eb03
from argilla_server.api.webhooks.v1.responses import notify_response_event as notify_response_event_v1
from argilla_server.api.webhooks.v1.datasets import notify_dataset_event as notify_dataset_event_v1
from argilla_server.contexts import accounts, distribution
from argilla_server.database import get_async_db
from argilla_server.enums import DatasetStatus, UserRole, RecordStatus
from argilla_server.errors.future import NotUniqueError, UnprocessableEntityError
from argilla_server.jobs import dataset_jobs
from argilla_server.models import (
    Dataset,
    Field,
    MetadataProperty,
    Question,
    Record,
    Response,
    ResponseStatus,
    Suggestion,
    User,
    Vector,
    VectorSettings,
)
from argilla_server.models.suggestions import SuggestionCreateWithRecordId
from argilla_server.search_engine import SearchEngine
from argilla_server.validators.datasets import DatasetCreateValidator, DatasetUpdateValidator
from argilla_server.validators.responses import (
    ResponseCreateValidator,
    ResponseUpdateValidator,
    ResponseUpsertValidator,
)
from argilla_server.validators.suggestions import SuggestionCreateValidator

if TYPE_CHECKING:
    from argilla_server.api.schemas.v1.fields import FieldUpdate
    from argilla_server.api.schemas.v1.records import RecordUpdate
    from argilla_server.api.schemas.v1.suggestions import SuggestionCreate
    from argilla_server.api.schemas.v1.vector_settings import VectorSettingsUpdate

VISIBLE_FOR_ANNOTATORS_ALLOWED_ROLES = [UserRole.admin, UserRole.annotator]
NOT_VISIBLE_FOR_ANNOTATORS_ALLOWED_ROLES = [UserRole.admin]

CREATE_DATASET_VECTOR_SETTINGS_MAX_COUNT = 5


async def _touch_dataset_last_activity_at(db: AsyncSession, dataset: Dataset) -> None:
    await db.execute(
        sqlalchemy.update(Dataset).where(Dataset.id == dataset.id).values(last_activity_at=datetime.utcnow())
    )


async def list_datasets(db: AsyncSession) -> Sequence[Dataset]:
    result = await db.execute(select(Dataset).order_by(Dataset.inserted_at.asc()))
    return result.scalars().all()


async def list_datasets_by_workspace_id(db: AsyncSession, workspace_id: UUID) -> Sequence[Dataset]:
    result = await db.execute(
        select(Dataset).where(Dataset.workspace_id == workspace_id).order_by(Dataset.inserted_at.asc())
    )
    return result.scalars().all()


async def create_dataset(db: AsyncSession, dataset_attrs: dict) -> Dataset:
    dataset = Dataset(
        name=dataset_attrs["name"],
        guidelines=dataset_attrs["guidelines"],
        allow_extra_metadata=dataset_attrs["allow_extra_metadata"],
        distribution=dataset_attrs["distribution"],
        workspace_id=dataset_attrs["workspace_id"],
    )

    await DatasetCreateValidator.validate(db, dataset)

    await dataset.save(db)

    await notify_dataset_event_v1(db, DatasetEvent.created, dataset)

    return dataset


async def _count_required_fields_by_dataset_id(db: AsyncSession, dataset_id: UUID) -> int:
    return (await db.execute(select(func.count(Field.id)).filter_by(dataset_id=dataset_id, required=True))).scalar_one()


async def _count_required_questions_by_dataset_id(db: AsyncSession, dataset_id: UUID) -> int:
    return (
        await db.execute(select(func.count(Question.id)).filter_by(dataset_id=dataset_id, required=True))
    ).scalar_one()


def _allowed_roles_for_metadata_property_create(metadata_property_create: MetadataPropertyCreate) -> List[UserRole]:
    if metadata_property_create.visible_for_annotators:
        return VISIBLE_FOR_ANNOTATORS_ALLOWED_ROLES
    else:
        return NOT_VISIBLE_FOR_ANNOTATORS_ALLOWED_ROLES


async def publish_dataset(db: AsyncSession, search_engine: SearchEngine, dataset: Dataset) -> Dataset:
    if dataset.is_ready:
        raise UnprocessableEntityError("Dataset is already published")

    if await _count_required_fields_by_dataset_id(db, dataset.id) == 0:
        raise UnprocessableEntityError("Dataset cannot be published without required fields")

    if await _count_required_questions_by_dataset_id(db, dataset.id) == 0:
        raise UnprocessableEntityError("Dataset cannot be published without required questions")

    async with db.begin_nested():
        dataset = await dataset.update(db, status=DatasetStatus.ready, autocommit=False)
        await search_engine.create_index(dataset)

    await db.commit()

    await notify_dataset_event_v1(db, DatasetEvent.published, dataset)

    return dataset


async def update_dataset(db: AsyncSession, dataset: Dataset, dataset_attrs: dict) -> Dataset:
    await DatasetUpdateValidator.validate(db, dataset, dataset_attrs)

    dataset = await dataset.update(db, **dataset_attrs)

    dataset_jobs.update_dataset_records_status_job.delay(dataset.id)

    await notify_dataset_event_v1(db, DatasetEvent.updated, dataset)

    return dataset


async def delete_dataset(db: AsyncSession, search_engine: SearchEngine, dataset: Dataset) -> Dataset:
    async with db.begin_nested():
        dataset = await dataset.delete(db, autocommit=False)
        await search_engine.delete_index(dataset)

    await db.commit()

    await notify_dataset_event_v1(db, DatasetEvent.deleted, dataset)

    return dataset


async def create_field(db: AsyncSession, dataset: Dataset, field_create: FieldCreate) -> Field:
    if dataset.is_ready:
        raise UnprocessableEntityError("Field cannot be created for a published dataset")

    if await Field.get_by(db, name=field_create.name, dataset_id=dataset.id):
        raise NotUniqueError(f"Field with name `{field_create.name}` already exists for dataset with id `{dataset.id}`")

    return await Field.create(
        db,
        name=field_create.name,
        title=field_create.title,
        required=field_create.required,
        settings=field_create.settings.dict(),
        dataset_id=dataset.id,
    )


async def update_field(db: AsyncSession, field: Field, field_update: "FieldUpdate") -> Field:
    if field_update.settings and field_update.settings.type != field.settings["type"]:
        raise UnprocessableEntityError(
            f"Field type cannot be changed. Expected '{field.settings['type']}' but got '{field_update.settings.type}'"
        )

    params = field_update.dict(exclude_unset=True)
    return await field.update(db, **params)


async def delete_field(db: AsyncSession, field: Field) -> Field:
    if field.dataset.is_ready:
        raise UnprocessableEntityError("Fields cannot be deleted for a published dataset")

    return await field.delete(db)


async def delete_metadata_property(db: AsyncSession, metadata_property: MetadataProperty) -> MetadataProperty:
    return await metadata_property.delete(db)


async def create_metadata_property(
    db: AsyncSession,
    search_engine: "SearchEngine",
    dataset: Dataset,
    metadata_property_create: MetadataPropertyCreate,
) -> MetadataProperty:
    if await MetadataProperty.get_by(db, name=metadata_property_create.name, dataset_id=dataset.id):
        raise NotUniqueError(
            f"Metadata property with name `{metadata_property_create.name}` already exists "
            f"for dataset with id `{dataset.id}`"
        )

    async with db.begin_nested():
        metadata_property = await MetadataProperty.create(
            db,
            name=metadata_property_create.name,
            title=metadata_property_create.title,
            settings=metadata_property_create.settings.dict(),
            allowed_roles=_allowed_roles_for_metadata_property_create(metadata_property_create),
            dataset_id=dataset.id,
            autocommit=False,
        )

        if dataset.is_ready:
            await db.flush([metadata_property])
            await search_engine.configure_metadata_property(dataset, metadata_property)

    await db.commit()

    return metadata_property


async def update_metadata_property(
    db: AsyncSession,
    metadata_property: MetadataProperty,
    metadata_property_update: MetadataPropertyUpdate,
):
    return await metadata_property.update(
        db,
        title=metadata_property_update.title or metadata_property.title,
        allowed_roles=_allowed_roles_for_metadata_property_create(metadata_property_update),
    )


async def count_vectors_settings_by_dataset_id(db: AsyncSession, dataset_id: UUID) -> int:
    return (await db.execute(select(func.count(VectorSettings.id)).filter_by(dataset_id=dataset_id))).scalar_one()


async def update_vector_settings(
    db: AsyncSession, vector_settings: VectorSettings, vector_settings_update: "VectorSettingsUpdate"
) -> VectorSettings:
    params = vector_settings_update.dict(exclude_unset=True)
    return await vector_settings.update(db, **params)


async def delete_vector_settings(db: AsyncSession, vector_settings: VectorSettings) -> VectorSettings:
    # TODO: for now the search engine does not allow to delete vector settings
    return await vector_settings.delete(db)


async def create_vector_settings(
    db: AsyncSession, search_engine: "SearchEngine", dataset: Dataset, vector_settings_create: "VectorSettingsCreate"
) -> VectorSettings:
    if await count_vectors_settings_by_dataset_id(db, dataset.id) >= CREATE_DATASET_VECTOR_SETTINGS_MAX_COUNT:
        raise UnprocessableEntityError(
            f"The maximum number of vector settings has been reached for dataset with id `{dataset.id}`"
        )

    if await VectorSettings.get_by(db, name=vector_settings_create.name, dataset_id=dataset.id):
        raise NotUniqueError(
            f"Vector settings with name `{vector_settings_create.name}` already exists "
            f"for dataset with id `{dataset.id}`"
        )

    async with db.begin_nested():
        vector_settings = await VectorSettings.create(
            db,
            name=vector_settings_create.name,
            title=vector_settings_create.title,
            dimensions=vector_settings_create.dimensions,
            dataset_id=dataset.id,
            autocommit=False,
        )

        if dataset.is_ready:
            await db.flush([vector_settings])
            await search_engine.configure_index_vectors(vector_settings)

    await db.commit()

    return vector_settings


async def get_records_by_ids(
    db: AsyncSession,
    records_ids: Iterable[UUID],
    dataset_id: Optional[UUID] = None,
    include: Optional["RecordIncludeParam"] = None,
    user_id: Optional[UUID] = None,
) -> List[Union[Record, None]]:
    query = select(Record)

    if dataset_id:
        query.filter(Record.dataset_id == dataset_id)

    query = query.filter(Record.id.in_(records_ids))

    if include and include.with_responses:
        if not user_id:
            query = query.options(joinedload(Record.responses))
        else:
            query = query.outerjoin(
                Response, and_(Response.record_id == Record.id, Response.user_id == user_id)
            ).options(contains_eager(Record.responses))

    query = await _configure_query_relationships(query=query, dataset_id=dataset_id, include_params=include)

    result = await db.execute(query)
    records = result.unique().scalars().all()

    # Preserve the order of the `record_ids` list
    record_order_map = {record.id: record for record in records}
    ordered_records = [record_order_map.get(record_id, None) for record_id in records_ids]

    return ordered_records


async def _configure_query_relationships(
    query: Select, dataset_id: UUID, include_params: Optional["RecordIncludeParam"] = None
) -> Select:
    if not include_params:
        return query

    if include_params.with_suggestions:
        query = query.options(joinedload(Record.suggestions))

    if include_params.with_all_vectors:
        query = query.options(joinedload(Record.vectors).joinedload(Vector.vector_settings))

    elif include_params.with_some_vector:
        vector_settings_ids_subquery = select(VectorSettings.id).filter(
            and_(VectorSettings.dataset_id == dataset_id, VectorSettings.name.in_(include_params.vectors))
        )
        query = query.outerjoin(
            Vector, and_(Vector.record_id == Record.id, Vector.vector_settings_id.in_(vector_settings_ids_subquery))
        ).options(contains_eager(Record.vectors).joinedload(Vector.vector_settings))

    return query


async def get_user_dataset_metrics(db: AsyncSession, user_id: UUID, dataset_id: UUID) -> dict:
    responses_submitted, responses_discarded, responses_draft, responses_pending = await asyncio.gather(
        db.execute(
            select(func.count(Response.id))
            .join(Record, and_(Record.id == Response.record_id, Record.dataset_id == dataset_id))
            .filter(
                Response.user_id == user_id,
                Response.status == ResponseStatus.submitted,
            ),
        ),
        db.execute(
            select(func.count(Response.id))
            .join(Record, and_(Record.id == Response.record_id, Record.dataset_id == dataset_id))
            .filter(
                Response.user_id == user_id,
                Response.status == ResponseStatus.discarded,
            ),
        ),
        db.execute(
            select(func.count(Response.id))
            .join(Record, and_(Record.id == Response.record_id, Record.dataset_id == dataset_id))
            .filter(
                Response.user_id == user_id,
                Response.status == ResponseStatus.draft,
            ),
        ),
        db.execute(
            select(func.count(Record.id))
            .outerjoin(Response, and_(Response.record_id == Record.id, Response.user_id == user_id))
            .filter(
                Record.dataset_id == dataset_id,
                Record.status == RecordStatus.pending,
                Response.id == None,  # noqa
            ),
        ),
    )

    responses_submitted = responses_submitted.scalar_one()
    responses_discarded = responses_discarded.scalar_one()
    responses_draft = responses_draft.scalar_one()
    responses_pending = responses_pending.scalar_one()
    responses_total = responses_submitted + responses_discarded + responses_draft + responses_pending

    return {
        "responses": {
            "total": responses_total,
            "submitted": responses_submitted,
            "discarded": responses_discarded,
            "draft": responses_draft,
            "pending": responses_pending,
        },
    }


async def get_dataset_progress(db: AsyncSession, dataset_id: UUID) -> dict:
    records_completed, records_pending = await asyncio.gather(
        db.execute(
            select(func.count(Record.id)).where(
                and_(
                    Record.dataset_id == dataset_id,
                    Record.status == RecordStatus.completed,
                )
            ),
        ),
        db.execute(
            select(func.count(Record.id)).where(
                and_(
                    Record.dataset_id == dataset_id,
                    Record.status == RecordStatus.pending,
                )
            ),
        ),
    )

    records_completed = records_completed.scalar_one()
    records_pending = records_pending.scalar_one()
    records_total = records_completed + records_pending

    return {
        "total": records_total,
        "completed": records_completed,
        "pending": records_pending,
    }


async def get_dataset_users_progress(dataset_id: UUID) -> List[dict]:
    query = (
        select(User.username, Record.status, Response.status, func.count(Response.id))
        .join(Record)
        .join(User)
        .where(Record.dataset_id == dataset_id)
        .group_by(User.username, Record.status, Response.status)
    )

    async for session in get_async_db():
        annotators_progress = defaultdict(lambda: defaultdict(dict))
        results = (await session.execute(query)).all()

        for username, record_status, response_status, count in results:
            annotators_progress[username][record_status][response_status] = count

        return [{"username": username, **progress} for username, progress in annotators_progress.items()]


_EXTRA_METADATA_FLAG = "extra"


async def _validate_metadata(
    db: AsyncSession,
    dataset: Dataset,
    metadata: Dict[str, Any],
    metadata_properties: Optional[Dict[str, Union[MetadataProperty, Literal["extra"]]]] = None,
) -> Dict[str, Union[MetadataProperty, Literal["extra"]]]:
    if metadata_properties is None:
        metadata_properties = {}

    for name, value in metadata.items():
        metadata_property = metadata_properties.get(name)

        if metadata_property is None:
            metadata_property = await MetadataProperty.get_by(db, name=name, dataset_id=dataset.id)

            # If metadata property does not exists but extra metadata is allowed, then we set a flag value to
            # avoid querying the database again
            if metadata_property is None and dataset.allow_extra_metadata:
                metadata_property = _EXTRA_METADATA_FLAG
                metadata_properties[name] = metadata_property
            elif metadata_property is not None:
                metadata_properties[name] = metadata_property
            else:
                raise ValueError(
                    f"'{name}' metadata property does not exists for dataset '{dataset.id}' and extra metadata is"
                    " not allowed for this dataset"
                )

        # If metadata property is not found and extra metadata is allowed, then we skip the value validation
        if metadata_property == _EXTRA_METADATA_FLAG:
            continue

        try:
            if value is not None:
                metadata_property.parsed_settings.check_metadata(value)
        except (UnprocessableEntityError, ValueError) as e:
            raise UnprocessableEntityError(f"'{name}' metadata property validation failed because {e}") from e

    return metadata_properties


async def validate_user_exists(db: AsyncSession, user_id: UUID, users_ids: Optional[Set[UUID]]) -> Set[UUID]:
    if not users_ids:
        users_ids = set()

    if user_id not in users_ids:
        if not await accounts.user_exists(db, user_id):
            raise UnprocessableEntityError(f"user_id={str(user_id)} does not exist")

        users_ids.add(user_id)

    return users_ids


async def _validate_vector(
    db: AsyncSession,
    dataset_id: UUID,
    vector_name: str,
    vector_value: List[float],
    vectors_settings: Optional[Dict[str, VectorSettingsSchema]] = None,
) -> Dict[str, VectorSettingsSchema]:
    if vectors_settings is None:
        vectors_settings = {}

    vector_settings = vectors_settings.get(vector_name, None)
    if not vector_settings:
        vector_settings = await VectorSettings.get_by(db, name=vector_name, dataset_id=dataset_id)
        if not vector_settings:
            raise UnprocessableEntityError(
                f"vector with name={str(vector_name)} does not exist for dataset_id={str(dataset_id)}"
            )

        vector_settings = VectorSettingsSchema.from_orm(vector_settings)
        vectors_settings[vector_name] = vector_settings

    vector_settings.check_vector(vector_value)

    return vectors_settings


async def _build_record(
    db: AsyncSession, dataset: Dataset, record_create: RecordCreate, caches: Dict[str, Any]
) -> Record:
    _validate_record_fields(dataset, fields=record_create.fields)
    await _validate_record_metadata(db, dataset, record_create.metadata, caches["metadata_properties_cache"])

    return Record(
        fields=record_create.fields,
        metadata_=record_create.metadata,
        external_id=record_create.external_id,
        dataset=dataset,
    )


async def _load_users_from_responses(responses: Union[Response, Iterable[Response]]) -> None:
    if isinstance(responses, Response):
        responses = [responses]

    # TODO: We should do a single query retrieving all the users from all responses instead of using awaitable_attrs,
    # something similar to what we are already doing in _preload_suggestion_relationships_before_index.
    for response in responses:
        await response.awaitable_attrs.user


async def _validate_record_metadata(
    db: AsyncSession,
    dataset: Dataset,
    metadata: Optional[Dict[str, Any]] = None,
    cache: Dict[str, Union[MetadataProperty, Literal["extra"]]] = {},
) -> Dict[str, Union[MetadataProperty, Literal["extra"]]]:
    """Validate metadata for a record."""
    if not metadata:
        return cache

    try:
        cache = await _validate_metadata(db, dataset=dataset, metadata=metadata, metadata_properties=cache)
        return cache
    except (UnprocessableEntityError, ValueError) as e:
        raise UnprocessableEntityError(f"metadata is not valid: {e}") from e


async def _build_record_responses(
    db: AsyncSession,
    record: Record,
    responses_create: Optional[List[UserResponseCreate]],
    cache: Optional[Set[UUID]] = None,
) -> List[Response]:
    """Create responses for a record."""
    if not responses_create:
        return []

    responses = []

    for idx, response_create in enumerate(responses_create):
        try:
            cache = await validate_user_exists(db, response_create.user_id, cache)

            ResponseCreateValidator.validate(response_create, record)

            responses.append(
                Response(
                    values=jsonable_encoder(response_create.values),
                    status=response_create.status,
                    user_id=response_create.user_id,
                    record=record,
                )
            )
        except (UnprocessableEntityError, ValueError) as e:
            raise UnprocessableEntityError(f"response at position {idx} is not valid: {e}") from e

    return responses


async def _build_record_suggestions(
    db: AsyncSession,
    record: Record,
    suggestions_create: Optional[List["SuggestionCreate"]],
    questions_cache: Optional[Dict[UUID, Question]] = None,
) -> List[Suggestion]:
    """Create suggestions for a record."""
    if not suggestions_create:
        return []

    suggestions = []
    for suggestion_create in suggestions_create:
        try:
            if not questions_cache:
                questions_cache = {}

            question = questions_cache.get(suggestion_create.question_id, None)
            if not question:
                question = await Question.get(
                    db, suggestion_create.question_id, options=[selectinload(Question.dataset)]
                )
                if not question:
                    raise UnprocessableEntityError(f"question_id={str(suggestion_create.question_id)} does not exist")
                questions_cache[suggestion_create.question_id] = question

            SuggestionCreateValidator.validate(suggestion_create, question.parsed_settings, record)

            suggestions.append(
                Suggestion(
                    type=suggestion_create.type,
                    score=suggestion_create.score,
                    value=jsonable_encoder(suggestion_create.value),
                    agent=suggestion_create.agent,
                    question_id=suggestion_create.question_id,
                    record=record,
                )
            )

        except (UnprocessableEntityError, ValueError) as e:
            raise UnprocessableEntityError(
                f"suggestion for question_id={suggestion_create.question_id} is not valid: {e}"
            ) from e

    return suggestions


VectorClass = TypeVar("VectorClass")


async def _build_record_vectors(
    db: AsyncSession,
    dataset: Dataset,
    vectors_dict: Dict[str, List[float]],
    build_vector_func: Callable[[List[float], UUID], VectorClass],
    cache: Optional[Dict[str, VectorSettingsSchema]] = None,
) -> List[VectorClass]:
    """Create vectors for a record."""
    if not vectors_dict:
        return []

    vectors = []
    for vector_name, vector_value in vectors_dict.items():
        try:
            cache = await _validate_vector(db, dataset.id, vector_name, vector_value, vectors_settings=cache)
            vectors.append(build_vector_func(vector_value, cache[vector_name].id))
        except (UnprocessableEntityError, ValueError) as e:
            raise UnprocessableEntityError(f"vector with name={vector_name} is not valid: {e}") from e

    return vectors


async def _exists_records_with_ids(db: AsyncSession, dataset_id: UUID, records_ids: List[UUID]) -> List[UUID]:
    result = await db.execute(select(Record.id).filter(Record.dataset_id == dataset_id, Record.id.in_(records_ids)))
    return result.scalars().all()


async def _build_record_update(
    db: AsyncSession, record: Record, record_update: "RecordUpdateWithId", caches: Optional[Dict[str, Any]] = None
) -> Tuple[Dict[str, Any], Union[List[Suggestion], None], List[VectorSchema], bool, Dict[str, Any]]:
    if caches is None:
        caches = {
            "metadata_properties": {},
            "questions": {},
            "vector_settings": {},
        }

    params = record_update.dict(exclude_unset=True)
    needs_search_engine_update = False
    suggestions = None
    vectors = []

    if "metadata_" in params:
        metadata = params["metadata_"]
        needs_search_engine_update = True
        if metadata is not None:
            caches["metadata_properties"] = await _validate_record_metadata(
                db, record.dataset, metadata, caches["metadata_properties"]
            )

    if record_update.suggestions is not None:
        params.pop("suggestions")
        questions_ids = [suggestion.question_id for suggestion in record_update.suggestions]
        if len(questions_ids) != len(set(questions_ids)):
            raise UnprocessableEntityError("found duplicate suggestions question IDs")
        suggestions = await _build_record_suggestions(db, record, record_update.suggestions, caches["questions"])

    if record_update.vectors is not None:
        params.pop("vectors")
        vectors = await _build_record_vectors(
            db,
            record.dataset,
            record_update.vectors,
            build_vector_func=lambda value, vector_settings_id: VectorSchema(
                value=value, record_id=record_update.id, vector_settings_id=vector_settings_id
            ),
            cache=caches["vector_settings"],
        )
        needs_search_engine_update = True

    return params, suggestions, vectors, needs_search_engine_update, caches


async def _preload_records_relationships_before_index(db: AsyncSession, records: List[Record]) -> None:
    for record in records:
        await _preload_record_relationships_before_index(db, record)


async def _preload_record_relationships_before_index(db: AsyncSession, record: Record) -> None:
    await db.execute(
        select(Record)
        .filter_by(id=record.id)
        .options(
            selectinload(Record.responses).selectinload(Response.user),
            selectinload(Record.suggestions).selectinload(Suggestion.question),
            selectinload(Record.vectors),
        )
    )


async def preload_records_relationships_before_validate(db: AsyncSession, records: List[Record]) -> None:
    await db.execute(
        select(Record)
        .filter(Record.id.in_([record.id for record in records]))
        .options(
            selectinload(Record.dataset).selectinload(Dataset.questions),
        )
    )


async def delete_records(
    db: AsyncSession, search_engine: "SearchEngine", dataset: Dataset, records_ids: List[UUID]
) -> None:
    async with db.begin_nested():
        params = [Record.id.in_(records_ids), Record.dataset_id == dataset.id]
        records = await Record.delete_many(db=db, params=params, autocommit=False)
        await search_engine.delete_records(dataset=dataset, records=records)

    await db.commit()

    for record in records:
        await notify_record_event_v1(db, RecordEvent.deleted, record)


async def update_record(
    db: AsyncSession, search_engine: "SearchEngine", record: Record, record_update: "RecordUpdate"
) -> Record:
    params, suggestions, vectors, needs_search_engine_update, _ = await _build_record_update(
        db, record, RecordUpdateWithId(id=record.id, **record_update.dict(by_alias=True, exclude_unset=True))
    )

    # Remove existing suggestions
    if suggestions is not None:
        record.suggestions = []
        params["suggestions"] = suggestions

    async with db.begin_nested():
        record = await record.update(db, **params, replace_dict=True, autocommit=False)

        if vectors:
            await Vector.upsert_many(
                db, objects=vectors, constraints=[Vector.record_id, Vector.vector_settings_id], autocommit=False
            )
            await db.refresh(record, attribute_names=["vectors"])

        if needs_search_engine_update:
            await record.dataset.awaitable_attrs.vectors_settings
            await _preload_record_relationships_before_index(db, record)
            await search_engine.index_records(record.dataset, [record])

    await db.commit()

<<<<<<< HEAD
    await notify_record_event(db, RecordEvent.updated, record)
=======
    await notify_record_event_v1(db, RecordEvent.updated, record)
>>>>>>> bea6eb03

    return record


async def delete_record(db: AsyncSession, search_engine: "SearchEngine", record: Record) -> Record:
    async with db.begin_nested():
        record = await record.delete(db=db, autocommit=False)
        await search_engine.delete_records(dataset=record.dataset, records=[record])

    await db.commit()

<<<<<<< HEAD
    await notify_record_event(db, RecordEvent.deleted, record)
=======
    await notify_record_event_v1(db, RecordEvent.deleted, record)
>>>>>>> bea6eb03

    return record


async def create_response(
    db: AsyncSession, search_engine: SearchEngine, record: Record, user: User, response_create: ResponseCreate
) -> Response:
    if await Response.get_by(db, record_id=record.id, user_id=user.id):
        raise NotUniqueError(
            f"Response already exists for record with id `{record.id}` and by user with id `{user.id}`"
        )

    ResponseCreateValidator.validate(response_create, record)

    async with db.begin_nested():
        response = await Response.create(
            db,
            values=jsonable_encoder(response_create.values),
            status=response_create.status,
            record_id=record.id,
            user_id=user.id,
            autocommit=False,
        )

        await db.flush([response])
        await _load_users_from_responses([response])
        await _touch_dataset_last_activity_at(db, record.dataset)
        await search_engine.update_record_response(response)

    await db.commit()
    await distribution.update_record_status(search_engine, record.id)
    await notify_response_event_v1(db, ResponseEvent.created, response)

    return response


async def update_response(
    db: AsyncSession, search_engine: SearchEngine, response: Response, response_update: ResponseUpdate
):
    ResponseUpdateValidator.validate(response_update, response.record)

    async with db.begin_nested():
        response = await response.update(
            db,
            values=jsonable_encoder(response_update.values),
            status=response_update.status,
            replace_dict=True,
            autocommit=False,
        )

        await _load_users_from_responses(response)
        await _touch_dataset_last_activity_at(db, response.record.dataset)
        await search_engine.update_record_response(response)

    await db.commit()
    await distribution.update_record_status(search_engine, response.record_id)
    await notify_response_event_v1(db, ResponseEvent.updated, response)

    return response


async def upsert_response(
    db: AsyncSession, search_engine: SearchEngine, record: Record, user: User, response_upsert: ResponseUpsert
) -> Response:
    ResponseUpsertValidator.validate(response_upsert, record)

    async with db.begin_nested():
        response = await Response.upsert(
            db,
            schema={
                "values": jsonable_encoder(response_upsert.values),
                "status": response_upsert.status,
                "record_id": response_upsert.record_id,
                "user_id": user.id,
            },
            constraints=[Response.record_id, Response.user_id],
            autocommit=False,
        )

        await _load_users_from_responses(response)
        await _touch_dataset_last_activity_at(db, response.record.dataset)
        await search_engine.update_record_response(response)

    await db.commit()
    await distribution.update_record_status(search_engine, record.id)
    await notify_response_event_v1(db, ResponseEvent.upserted, response)

    return response


async def delete_response(db: AsyncSession, search_engine: SearchEngine, response: Response) -> Response:
    async with db.begin_nested():
        response = await response.delete(db, autocommit=False)

        await _load_users_from_responses(response)
        await _touch_dataset_last_activity_at(db, response.record.dataset)
        await search_engine.delete_record_response(response)

    await db.commit()
    await distribution.update_record_status(search_engine, response.record_id)
    await notify_response_event_v1(db, ResponseEvent.deleted, response)

    return response


def _validate_record_fields(dataset: Dataset, fields: Dict[str, Any]):
    fields_copy = copy.copy(fields or {})
    for field in dataset.fields:
        if field.required and not (field.name in fields_copy and fields_copy.get(field.name) is not None):
            raise UnprocessableEntityError(f"missing required value for field: {field.name!r}")

        value = fields_copy.pop(field.name, None)
        if value and not isinstance(value, str):
            raise UnprocessableEntityError(
                f"wrong value found for field {field.name!r}. Expected {str.__name__!r}, found {type(value).__name__!r}"
            )

    if fields_copy:
        raise UnprocessableEntityError(f"found fields values for non configured fields: {list(fields_copy.keys())!r}")


async def _preload_suggestion_relationships_before_index(db: AsyncSession, suggestion: Suggestion) -> None:
    await db.execute(
        select(Suggestion)
        .filter_by(id=suggestion.id)
        .options(
            selectinload(Suggestion.record).selectinload(Record.dataset),
            selectinload(Suggestion.question),
        )
    )


async def upsert_suggestion(
    db: AsyncSession,
    search_engine: SearchEngine,
    record: Record,
    question: Question,
    suggestion_create: "SuggestionCreate",
) -> Suggestion:
    SuggestionCreateValidator.validate(suggestion_create, question.parsed_settings, record)

    async with db.begin_nested():
        suggestion = await Suggestion.upsert(
            db,
            schema=SuggestionCreateWithRecordId(record_id=record.id, **suggestion_create.dict()),
            constraints=[Suggestion.record_id, Suggestion.question_id],
            autocommit=False,
        )
        await _preload_suggestion_relationships_before_index(db, suggestion)
        await search_engine.update_record_suggestion(suggestion)

    await db.commit()

    return suggestion


async def delete_suggestions(
    db: AsyncSession, search_engine: SearchEngine, record: Record, suggestions_ids: List[UUID]
) -> None:
    params = [Suggestion.id.in_(suggestions_ids), Suggestion.record_id == record.id]
    suggestions = await list_suggestions_by_id_and_record_id(db, suggestions_ids, record.id)

    async with db.begin_nested():
        await Suggestion.delete_many(db=db, params=params, autocommit=False)
        for suggestion in suggestions:
            await search_engine.delete_record_suggestion(suggestion)

    await db.commit()


async def list_suggestions_by_id_and_record_id(
    db: AsyncSession, suggestion_ids: List[UUID], record_id: UUID
) -> Sequence[Suggestion]:
    result = await db.execute(
        select(Suggestion)
        .filter(Suggestion.record_id == record_id, Suggestion.id.in_(suggestion_ids))
        .options(
            selectinload(Suggestion.record).selectinload(Record.dataset),
            selectinload(Suggestion.question),
        )
    )

    return result.scalars().all()


async def delete_suggestion(db: AsyncSession, search_engine: SearchEngine, suggestion: Suggestion) -> Suggestion:
    async with db.begin_nested():
        suggestion = await suggestion.delete(db, autocommit=False)
        await search_engine.delete_record_suggestion(suggestion)

    await db.commit()

    return suggestion<|MERGE_RESOLUTION|>--- conflicted
+++ resolved
@@ -61,11 +61,7 @@
 )
 from argilla_server.api.schemas.v1.vectors import Vector as VectorSchema
 from argilla_server.api.webhooks.v1.enums import DatasetEvent, ResponseEvent, RecordEvent
-<<<<<<< HEAD
-from argilla_server.api.webhooks.v1.records import notify_record_event
-=======
 from argilla_server.api.webhooks.v1.records import notify_record_event as notify_record_event_v1
->>>>>>> bea6eb03
 from argilla_server.api.webhooks.v1.responses import notify_response_event as notify_response_event_v1
 from argilla_server.api.webhooks.v1.datasets import notify_dataset_event as notify_dataset_event_v1
 from argilla_server.contexts import accounts, distribution
@@ -845,11 +841,7 @@
 
     await db.commit()
 
-<<<<<<< HEAD
-    await notify_record_event(db, RecordEvent.updated, record)
-=======
     await notify_record_event_v1(db, RecordEvent.updated, record)
->>>>>>> bea6eb03
 
     return record
 
@@ -861,11 +853,7 @@
 
     await db.commit()
 
-<<<<<<< HEAD
-    await notify_record_event(db, RecordEvent.deleted, record)
-=======
     await notify_record_event_v1(db, RecordEvent.deleted, record)
->>>>>>> bea6eb03
 
     return record
 
