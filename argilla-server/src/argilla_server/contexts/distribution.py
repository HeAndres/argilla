#  Copyright 2021-present, the Recognai S.L. team.
#
#  Licensed under the Apache License, Version 2.0 (the "License");
#  you may not use this file except in compliance with the License.
#  You may obtain a copy of the License at
#
#      http://www.apache.org/licenses/LICENSE-2.0
#
#  Unless required by applicable law or agreed to in writing, software
#  distributed under the License is distributed on an "AS IS" BASIS,
#  WITHOUT WARRANTIES OR CONDITIONS OF ANY KIND, either express or implied.
#  See the License for the specific language governing permissions and
#  limitations under the License.

from typing import List
from uuid import UUID

import backoff
import sqlalchemy
from sqlalchemy.ext.asyncio import AsyncSession
from sqlalchemy.orm import selectinload

from argilla_server.api.webhooks.v1.enums import RecordEvent
<<<<<<< HEAD
from argilla_server.api.webhooks.v1.records import notify_record_event
=======
from argilla_server.api.webhooks.v1.records import notify_record_event as notify_record_event_v1
>>>>>>> bea6eb03
from argilla_server.enums import DatasetDistributionStrategy, RecordStatus
from argilla_server.models import Record
from argilla_server.search_engine.base import SearchEngine

MAX_TIME_RETRY_SQLALCHEMY_ERROR = 15


async def unsafe_update_records_status(db: AsyncSession, records: List[Record]):
    for record in records:
        await _update_record_status(db, record)


@backoff.on_exception(backoff.expo, sqlalchemy.exc.SQLAlchemyError, max_time=MAX_TIME_RETRY_SQLALCHEMY_ERROR)
async def update_record_status(search_engine: SearchEngine, record_id: UUID) -> Record:
    async for db in _get_async_db(isolation_level="SERIALIZABLE"):
        record = await Record.get_or_raise(
            db,
            record_id,
            options=[
                selectinload(Record.dataset),
                selectinload(Record.responses_submitted),
            ],
        )

        await _update_record_status(db, record)
        await search_engine.partial_record_update(record, status=record.status)

        await db.commit()

<<<<<<< HEAD
        await notify_record_event(db, RecordEvent.updated, record)

        if record.is_completed():
            await notify_record_event(db, RecordEvent.completed, record)
=======
        await notify_record_event_v1(db, RecordEvent.updated, record)

        if record.is_completed():
            await notify_record_event_v1(db, RecordEvent.completed, record)
>>>>>>> bea6eb03

        return record


async def _update_record_status(db: AsyncSession, record: Record) -> Record:
    if record.dataset.distribution_strategy == DatasetDistributionStrategy.overlap:
        return await _update_record_status_with_overlap_strategy(db, record)

    raise NotImplementedError(f"unsupported distribution strategy `{record.dataset.distribution_strategy}`")


async def _update_record_status_with_overlap_strategy(db: AsyncSession, record: Record) -> Record:
    if len(record.responses_submitted) >= record.dataset.distribution["min_submitted"]:
        record.status = RecordStatus.completed
    else:
        record.status = RecordStatus.pending

    return await record.save(db, autocommit=False)<|MERGE_RESOLUTION|>--- conflicted
+++ resolved
@@ -21,14 +21,11 @@
 from sqlalchemy.orm import selectinload
 
 from argilla_server.api.webhooks.v1.enums import RecordEvent
-<<<<<<< HEAD
-from argilla_server.api.webhooks.v1.records import notify_record_event
-=======
 from argilla_server.api.webhooks.v1.records import notify_record_event as notify_record_event_v1
->>>>>>> bea6eb03
 from argilla_server.enums import DatasetDistributionStrategy, RecordStatus
 from argilla_server.models import Record
 from argilla_server.search_engine.base import SearchEngine
+from argilla_server.database import _get_async_db
 
 MAX_TIME_RETRY_SQLALCHEMY_ERROR = 15
 
@@ -55,17 +52,10 @@
 
         await db.commit()
 
-<<<<<<< HEAD
-        await notify_record_event(db, RecordEvent.updated, record)
-
-        if record.is_completed():
-            await notify_record_event(db, RecordEvent.completed, record)
-=======
         await notify_record_event_v1(db, RecordEvent.updated, record)
 
         if record.is_completed():
             await notify_record_event_v1(db, RecordEvent.completed, record)
->>>>>>> bea6eb03
 
         return record
 
