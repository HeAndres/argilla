--- conflicted
+++ resolved
@@ -18,10 +18,7 @@
 from fastapi.exception_handlers import http_exception_handler
 from fastapi.exceptions import RequestValidationError
 
-<<<<<<< HEAD
-=======
 from argilla_server.api.errors.v1.exception_handlers import set_request_error
->>>>>>> e044e271
 from argilla_server.errors.base_errors import (
     BadRequestError,
     ClosedDatasetError,
@@ -55,13 +52,6 @@
 
 class APIErrorHandler:
     @classmethod
-<<<<<<< HEAD
-    async def track_error(cls, error: ServerError, request: Request):
-        pass
-
-    @classmethod
-=======
->>>>>>> e044e271
     async def common_exception_handler(cls, request: Request, error: Exception):
         """Wraps errors as custom generic error"""
         argilla_error = cls._exception_to_argilla_error(error)
