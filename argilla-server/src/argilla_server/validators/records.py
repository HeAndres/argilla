#  Copyright 2021-present, the Recognai S.L. team.
#
#  Licensed under the Apache License, Version 2.0 (the "License");
#  you may not use this file except in compliance with the License.
#  You may obtain a copy of the License at
#
#      http://www.apache.org/licenses/LICENSE-2.0
#
#  Unless required by applicable law or agreed to in writing, software
#  distributed under the License is distributed on an "AS IS" BASIS,
#  WITHOUT WARRANTIES OR CONDITIONS OF ANY KIND, either express or implied.
#  See the License for the specific language governing permissions and
#  limitations under the License.

import copy
import mimetypes

from abc import ABC, abstractmethod
from typing import Dict, List, Union
from uuid import UUID
from urllib.parse import urlparse, ParseResult, ParseResultBytes

from sqlalchemy.ext.asyncio import AsyncSession

from argilla_server.api.schemas.v1.records import RecordCreate, RecordUpdate, RecordUpsert
from argilla_server.api.schemas.v1.records_bulk import RecordsBulkCreate, RecordsBulkUpsert
from argilla_server.contexts import records
from argilla_server.errors.future.base_errors import UnprocessableEntityError
from argilla_server.models import Dataset, Record

IMAGE_FIELD_WEB_URL_MAX_LENGTH = 2038
IMAGE_FIELD_DATA_URL_MAX_LENGTH = 5_000_000
IMAGE_FIELD_DATA_URL_VALID_MIME_TYPES = [
    "image/avif",
    "image/gif",
    "image/ico",
    "image/jpeg",
    "image/jpg",
    "image/png",
    "image/svg",
    "image/webp",
]


class RecordValidatorBase(ABC):
    @classmethod
    @abstractmethod
    def validate(cls, record: Union[RecordCreate, RecordUpdate], dataset: Dataset) -> None:
        pass

    @classmethod
    def _validate_fields(cls, record: Union[RecordCreate, RecordUpdate], dataset: Dataset) -> None:
        fields = record.fields or {}

        cls._validate_required_fields(dataset, fields)
        cls._validate_extra_fields(dataset, fields)

    @staticmethod
    def _validate_required_fields(dataset: Dataset, fields: Dict[str, str]) -> None:
        for field in dataset.fields:
            if field.required and not (field.name in fields and fields.get(field.name) is not None):
                raise UnprocessableEntityError(f"missing required value for field: {field.name!r}")

<<<<<<< HEAD
        self._validate_required_fields(dataset, fields)
        self._validate_extra_fields(dataset, fields)
        self._validate_image_fields(dataset, fields)
        self._validate_chat_fields(dataset, fields)
=======
    @staticmethod
    def _validate_extra_fields(dataset: Dataset, fields: Dict[str, str]) -> None:
        fields_copy = copy.copy(fields)
        for field in dataset.fields:
            fields_copy.pop(field.name, None)
        if fields_copy:
            raise UnprocessableEntityError(f"found fields values for non configured fields: {list(fields_copy.keys())}")
>>>>>>> 1eb44cba

    @staticmethod
    def _validate_metadata(record: Union[RecordCreate, RecordUpdate], dataset: Dataset) -> None:
        metadata = record.metadata or {}
        for name, value in metadata.items():
            metadata_property = dataset.metadata_property_by_name(name)
            # TODO(@frascuchon): Create a MetadataPropertyValidator instead of using the parsed_settings
            if metadata_property and value is not None:
                try:
                    metadata_property.parsed_settings.check_metadata(value)
                except UnprocessableEntityError as e:
                    raise UnprocessableEntityError(
                        f"metadata is not valid: '{name}' metadata property validation failed because {e}"
                    ) from e

            elif metadata_property is None and not dataset.allow_extra_metadata:
                raise UnprocessableEntityError(
                    f"metadata is not valid: '{name}' metadata property does not exists for dataset '{dataset.id}' "
                    "and extra metadata is not allowed for this dataset"
                )

<<<<<<< HEAD
    def _validate_required_fields(self, dataset: Dataset, fields: Dict[str, str]) -> None:
        for field in dataset.fields:
            if field.required and not (field.name in fields and fields.get(field.name) is not None):
                raise UnprocessableEntityError(f"missing required value for field: {field.name!r}")

    def _validate_extra_fields(self, dataset: Dataset, fields: Dict[str, str]) -> None:
        fields_copy = copy.copy(fields)
        for field in dataset.fields:
            fields_copy.pop(field.name, None)
        if fields_copy:
            raise UnprocessableEntityError(f"found fields values for non configured fields: {list(fields_copy.keys())}")

    def _validate_image_fields(self, dataset: Dataset, fields: Dict[str, str]) -> None:
        for field in filter(lambda field: field.is_image, dataset.fields):
            self._validate_image_field(field.name, fields.get(field.name))

    def _validate_image_field(self, field_name: str, field_value: Union[str, None]) -> None:
        if field_value is None:
            return

        try:
            parse_result = urlparse(field_value)
        except ValueError:
            raise UnprocessableEntityError(f"image field {field_name!r} has an invalid URL value")

        if parse_result.scheme in ["http", "https"]:
            return self._validate_web_url(field_name, field_value, parse_result)
        elif parse_result.scheme in ["data"]:
            return self._validate_data_url(field_name, field_value, parse_result)
        else:
            raise UnprocessableEntityError(f"image field {field_name!r} has an invalid URL value")

    def _validate_chat_fields(self, dataset: Dataset, fields: Dict[str, str]) -> None:
        for field in filter(lambda field: field.is_chat, dataset.fields):
            self._validate_chat_field(field.name, fields.get(field.name))

    def _validate_chat_field(self, field_name: str, field_value: Union[str, None]) -> None:
        if field_value is None:
            return

        if len(field_value) > 5000:
            raise UnprocessableEntityError(
                f"chat field {field_name!r} value is exceeding the maximum length of 5000 characters"
            )

        if not isinstance(field_value, list):
            raise UnprocessableEntityError(f"chat field {field_name!r} value must be a list of dictionaries")

        for i, value in enumerate(field_value):
            if not isinstance(value, dict):
                raise UnprocessableEntityError(
                    f"chat field {field_name!r} value must be a list of dictionaries. Found a non-dictionary value at index {i}"
                )
            if "content" not in value:
                raise UnprocessableEntityError(
                    f"chat field {field_name!r} value must be a list of dictionaries with a 'content' key. Missing 'content' key at index {i}"
                )
            if "role" not in value:
                raise UnprocessableEntityError(
                    f"chat field {field_name!r} value must be a list of dictionaries with a 'role' key. Missing 'role' key at index {i}"
                )

    def _validate_web_url(
        self, field_name: str, field_value: str, parse_result: Union[ParseResult, ParseResultBytes]
    ) -> None:
        if not parse_result.netloc or not parse_result.path:
            raise UnprocessableEntityError(f"image field {field_name!r} has an invalid URL value")

        if len(field_value) > IMAGE_FIELD_WEB_URL_MAX_LENGTH:
            raise UnprocessableEntityError(
                f"image field {field_name!r} value is exceeding the maximum length of {IMAGE_FIELD_WEB_URL_MAX_LENGTH} characters for Web URLs"
            )

    def _validate_data_url(
        self, field_name: str, field_value: str, parse_result: Union[ParseResult, ParseResultBytes]
    ) -> None:
        if not parse_result.path:
            raise UnprocessableEntityError(f"image field {field_name!r} has an invalid URL value")

        if len(field_value) > IMAGE_FIELD_DATA_URL_MAX_LENGTH:
            raise UnprocessableEntityError(
                f"image field {field_name!r} value is exceeding the maximum length of {IMAGE_FIELD_DATA_URL_MAX_LENGTH} characters for Data URLs"
            )

        type, encoding = mimetypes.guess_type(field_value)
        if type not in IMAGE_FIELD_DATA_URL_VALID_MIME_TYPES:
            raise UnprocessableEntityError(
                f"image field {field_name!r} value is using an unsupported MIME type, supported MIME types are: {IMAGE_FIELD_DATA_URL_VALID_MIME_TYPES!r}"
            )

=======
>>>>>>> 1eb44cba

class RecordCreateValidator(RecordValidatorBase):
    @classmethod
    def validate(cls, record: RecordCreate, dataset: Dataset) -> None:
        cls._validate_fields(record, dataset)
        cls._validate_metadata(record, dataset)


class RecordUpdateValidator(RecordValidatorBase):
    @classmethod
    def validate(cls, record: RecordUpdate, dataset: Dataset) -> None:
        cls._validate_metadata(record, dataset)
        cls._validate_duplicated_suggestions(record)

    @staticmethod
    def _validate_duplicated_suggestions(record: RecordUpdate):
        if not record.suggestions:
            return
<<<<<<< HEAD

        question_ids = [s.question_id for s in self._record_change.suggestions]
=======
        question_ids = [s.question_id for s in record.suggestions]
>>>>>>> 1eb44cba
        if len(question_ids) != len(set(question_ids)):
            raise UnprocessableEntityError("found duplicate suggestions question IDs")


class RecordsBulkCreateValidator:
    @classmethod
    async def validate(cls, db: AsyncSession, records_create: RecordsBulkCreate, dataset: Dataset) -> None:
        cls._validate_dataset_is_ready(dataset)
        await cls._validate_external_ids_are_not_present_in_db(db, records_create, dataset)
        cls._validate_all_bulk_records(dataset, records_create.items)

    @staticmethod
    def _validate_dataset_is_ready(dataset: Dataset) -> None:
        if not dataset.is_ready:
            raise UnprocessableEntityError("records cannot be created for a non published dataset")

    @staticmethod
    async def _validate_external_ids_are_not_present_in_db(
        db: AsyncSession, records_create: RecordsBulkCreate, dataset: Dataset
    ):
        external_ids = [r.external_id for r in records_create.items if r.external_id is not None]
        records_by_external_id = await records.fetch_records_by_external_ids_as_dict(db, dataset, external_ids)

        found_records = [str(external_id) for external_id in external_ids if external_id in records_by_external_id]
        if found_records:
            raise UnprocessableEntityError(f"found records with same external ids: {', '.join(found_records)}")

    @staticmethod
    def _validate_all_bulk_records(dataset: Dataset, records_create: List[RecordCreate]):
        for idx, record_create in enumerate(records_create):
            try:
                RecordCreateValidator.validate(record_create, dataset)
            except UnprocessableEntityError as ex:
                raise UnprocessableEntityError(f"record at position {idx} is not valid because {ex}") from ex


class RecordsBulkUpsertValidator:
    @classmethod
    def validate(
        cls,
        records_upsert: RecordsBulkUpsert,
        dataset: Dataset,
        existing_records_by_external_id_or_record_id: Union[Dict[Union[str, UUID], Record], None] = None,
    ) -> None:
        cls._validate_dataset_is_ready(dataset)
        cls._validate_all_bulk_records(dataset, records_upsert.items, existing_records_by_external_id_or_record_id)

    @staticmethod
    def _validate_dataset_is_ready(dataset: Dataset) -> None:
        if not dataset.is_ready:
            raise UnprocessableEntityError("records cannot be created or updated for a non published dataset")

    @staticmethod
    def _validate_all_bulk_records(
        dataset: Dataset,
        records_upsert: List[RecordUpsert],
        existing_records_by_external_id_or_record_id: Union[Dict[Union[str, UUID], Record], None] = None,
    ):
        existing_records_by_external_id_or_record_id = existing_records_by_external_id_or_record_id or {}
        for idx, record_upsert in enumerate(records_upsert):
            try:
                record = existing_records_by_external_id_or_record_id.get(
                    record_upsert.id
                ) or existing_records_by_external_id_or_record_id.get(record_upsert.external_id)

                if record:
                    RecordUpdateValidator.validate(RecordUpdate.parse_obj(record_upsert), dataset)
                else:
                    RecordCreateValidator.validate(RecordCreate.parse_obj(record_upsert), dataset)
            except (UnprocessableEntityError, ValueError) as ex:
                raise UnprocessableEntityError(f"record at position {idx} is not valid because {ex}") from ex<|MERGE_RESOLUTION|>--- conflicted
+++ resolved
@@ -61,12 +61,6 @@
             if field.required and not (field.name in fields and fields.get(field.name) is not None):
                 raise UnprocessableEntityError(f"missing required value for field: {field.name!r}")
 
-<<<<<<< HEAD
-        self._validate_required_fields(dataset, fields)
-        self._validate_extra_fields(dataset, fields)
-        self._validate_image_fields(dataset, fields)
-        self._validate_chat_fields(dataset, fields)
-=======
     @staticmethod
     def _validate_extra_fields(dataset: Dataset, fields: Dict[str, str]) -> None:
         fields_copy = copy.copy(fields)
@@ -74,7 +68,6 @@
             fields_copy.pop(field.name, None)
         if fields_copy:
             raise UnprocessableEntityError(f"found fields values for non configured fields: {list(fields_copy.keys())}")
->>>>>>> 1eb44cba
 
     @staticmethod
     def _validate_metadata(record: Union[RecordCreate, RecordUpdate], dataset: Dataset) -> None:
@@ -96,99 +89,6 @@
                     "and extra metadata is not allowed for this dataset"
                 )
 
-<<<<<<< HEAD
-    def _validate_required_fields(self, dataset: Dataset, fields: Dict[str, str]) -> None:
-        for field in dataset.fields:
-            if field.required and not (field.name in fields and fields.get(field.name) is not None):
-                raise UnprocessableEntityError(f"missing required value for field: {field.name!r}")
-
-    def _validate_extra_fields(self, dataset: Dataset, fields: Dict[str, str]) -> None:
-        fields_copy = copy.copy(fields)
-        for field in dataset.fields:
-            fields_copy.pop(field.name, None)
-        if fields_copy:
-            raise UnprocessableEntityError(f"found fields values for non configured fields: {list(fields_copy.keys())}")
-
-    def _validate_image_fields(self, dataset: Dataset, fields: Dict[str, str]) -> None:
-        for field in filter(lambda field: field.is_image, dataset.fields):
-            self._validate_image_field(field.name, fields.get(field.name))
-
-    def _validate_image_field(self, field_name: str, field_value: Union[str, None]) -> None:
-        if field_value is None:
-            return
-
-        try:
-            parse_result = urlparse(field_value)
-        except ValueError:
-            raise UnprocessableEntityError(f"image field {field_name!r} has an invalid URL value")
-
-        if parse_result.scheme in ["http", "https"]:
-            return self._validate_web_url(field_name, field_value, parse_result)
-        elif parse_result.scheme in ["data"]:
-            return self._validate_data_url(field_name, field_value, parse_result)
-        else:
-            raise UnprocessableEntityError(f"image field {field_name!r} has an invalid URL value")
-
-    def _validate_chat_fields(self, dataset: Dataset, fields: Dict[str, str]) -> None:
-        for field in filter(lambda field: field.is_chat, dataset.fields):
-            self._validate_chat_field(field.name, fields.get(field.name))
-
-    def _validate_chat_field(self, field_name: str, field_value: Union[str, None]) -> None:
-        if field_value is None:
-            return
-
-        if len(field_value) > 5000:
-            raise UnprocessableEntityError(
-                f"chat field {field_name!r} value is exceeding the maximum length of 5000 characters"
-            )
-
-        if not isinstance(field_value, list):
-            raise UnprocessableEntityError(f"chat field {field_name!r} value must be a list of dictionaries")
-
-        for i, value in enumerate(field_value):
-            if not isinstance(value, dict):
-                raise UnprocessableEntityError(
-                    f"chat field {field_name!r} value must be a list of dictionaries. Found a non-dictionary value at index {i}"
-                )
-            if "content" not in value:
-                raise UnprocessableEntityError(
-                    f"chat field {field_name!r} value must be a list of dictionaries with a 'content' key. Missing 'content' key at index {i}"
-                )
-            if "role" not in value:
-                raise UnprocessableEntityError(
-                    f"chat field {field_name!r} value must be a list of dictionaries with a 'role' key. Missing 'role' key at index {i}"
-                )
-
-    def _validate_web_url(
-        self, field_name: str, field_value: str, parse_result: Union[ParseResult, ParseResultBytes]
-    ) -> None:
-        if not parse_result.netloc or not parse_result.path:
-            raise UnprocessableEntityError(f"image field {field_name!r} has an invalid URL value")
-
-        if len(field_value) > IMAGE_FIELD_WEB_URL_MAX_LENGTH:
-            raise UnprocessableEntityError(
-                f"image field {field_name!r} value is exceeding the maximum length of {IMAGE_FIELD_WEB_URL_MAX_LENGTH} characters for Web URLs"
-            )
-
-    def _validate_data_url(
-        self, field_name: str, field_value: str, parse_result: Union[ParseResult, ParseResultBytes]
-    ) -> None:
-        if not parse_result.path:
-            raise UnprocessableEntityError(f"image field {field_name!r} has an invalid URL value")
-
-        if len(field_value) > IMAGE_FIELD_DATA_URL_MAX_LENGTH:
-            raise UnprocessableEntityError(
-                f"image field {field_name!r} value is exceeding the maximum length of {IMAGE_FIELD_DATA_URL_MAX_LENGTH} characters for Data URLs"
-            )
-
-        type, encoding = mimetypes.guess_type(field_value)
-        if type not in IMAGE_FIELD_DATA_URL_VALID_MIME_TYPES:
-            raise UnprocessableEntityError(
-                f"image field {field_name!r} value is using an unsupported MIME type, supported MIME types are: {IMAGE_FIELD_DATA_URL_VALID_MIME_TYPES!r}"
-            )
-
-=======
->>>>>>> 1eb44cba
 
 class RecordCreateValidator(RecordValidatorBase):
     @classmethod
@@ -207,12 +107,7 @@
     def _validate_duplicated_suggestions(record: RecordUpdate):
         if not record.suggestions:
             return
-<<<<<<< HEAD
-
-        question_ids = [s.question_id for s in self._record_change.suggestions]
-=======
         question_ids = [s.question_id for s in record.suggestions]
->>>>>>> 1eb44cba
         if len(question_ids) != len(set(question_ids)):
             raise UnprocessableEntityError("found duplicate suggestions question IDs")
 
