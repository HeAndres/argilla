--- conflicted
+++ resolved
@@ -52,20 +52,16 @@
     def _validate_fields(cls, record: Union[RecordCreate, RecordUpdate], dataset: Dataset) -> None:
         fields = record.fields or {}
 
-        cls._validate_required_fields(dataset, fields)
-        cls._validate_extra_fields(dataset, fields)
-
-    @staticmethod
-    def _validate_required_fields(dataset: Dataset, fields: Dict[str, str]) -> None:
-        for field in dataset.fields:
-            if field.required and not (field.name in fields and fields.get(field.name) is not None):
-                raise UnprocessableEntityError(f"missing required value for field: {field.name!r}")
-
-<<<<<<< HEAD
         self._validate_required_fields(dataset, fields)
         self._validate_extra_fields(dataset, fields)
         self._validate_image_fields(dataset, fields)
-=======
+
+    @staticmethod
+    def _validate_required_fields(dataset: Dataset, fields: Dict[str, str]) -> None:
+        for field in dataset.fields:
+            if field.required and not (field.name in fields and fields.get(field.name) is not None):
+                raise UnprocessableEntityError(f"missing required value for field: {field.name!r}")
+
     @staticmethod
     def _validate_extra_fields(dataset: Dataset, fields: Dict[str, str]) -> None:
         fields_copy = copy.copy(fields)
@@ -73,7 +69,6 @@
             fields_copy.pop(field.name, None)
         if fields_copy:
             raise UnprocessableEntityError(f"found fields values for non configured fields: {list(fields_copy.keys())}")
->>>>>>> 6cd6121c
 
     @staticmethod
     def _validate_metadata(record: Union[RecordCreate, RecordUpdate], dataset: Dataset) -> None:
@@ -95,7 +90,6 @@
                     "and extra metadata is not allowed for this dataset"
                 )
 
-<<<<<<< HEAD
     def _validate_required_fields(self, dataset: Dataset, fields: Dict[str, str]) -> None:
         for field in dataset.fields:
             if field.required and not (field.name in fields and fields.get(field.name) is not None):
@@ -156,8 +150,6 @@
                 f"image field {field_name!r} value is using an unsupported MIME type, supported MIME types are: {IMAGE_FIELD_DATA_URL_VALID_MIME_TYPES!r}"
             )
 
-=======
->>>>>>> 6cd6121c
 
 class RecordCreateValidator(RecordValidatorBase):
     @classmethod
@@ -176,12 +168,8 @@
     def _validate_duplicated_suggestions(record: RecordUpdate):
         if not record.suggestions:
             return
-<<<<<<< HEAD
 
         question_ids = [s.question_id for s in self._record_change.suggestions]
-=======
-        question_ids = [s.question_id for s in record.suggestions]
->>>>>>> 6cd6121c
         if len(question_ids) != len(set(question_ids)):
             raise UnprocessableEntityError("found duplicate suggestions question IDs")
 
