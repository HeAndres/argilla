#  Copyright 2021-present, the Recognai S.L. team.
#
#  Licensed under the Apache License, Version 2.0 (the "License");
#  you may not use this file except in compliance with the License.
#  You may obtain a copy of the License at
#
#      http://www.apache.org/licenses/LICENSE-2.0
#
#  Unless required by applicable law or agreed to in writing, software
#  distributed under the License is distributed on an "AS IS" BASIS,
#  WITHOUT WARRANTIES OR CONDITIONS OF ANY KIND, either express or implied.
#  See the License for the specific language governing permissions and
#  limitations under the License.

import copy
import mimetypes

from abc import ABC, abstractmethod
from typing import Dict, List, Union
from uuid import UUID
from urllib.parse import urlparse, ParseResult, ParseResultBytes

from sqlalchemy.ext.asyncio import AsyncSession

from argilla_server.api.schemas.v1.records import RecordCreate, RecordUpdate, RecordUpsert
from argilla_server.api.schemas.v1.records_bulk import RecordsBulkCreate, RecordsBulkUpsert
from argilla_server.contexts import records
from argilla_server.errors.future.base_errors import UnprocessableEntityError
from argilla_server.models import Dataset, Record

IMAGE_FIELD_WEB_URL_MAX_LENGTH = 2038
IMAGE_FIELD_DATA_URL_MAX_LENGTH = 5_000_000
IMAGE_FIELD_DATA_URL_VALID_MIME_TYPES = [
    "image/avif",
    "image/gif",
    "image/ico",
    "image/jpeg",
    "image/jpg",
    "image/png",
    "image/svg",
    "image/webp",
]
CHAT_FIELD_MAX_LENGTH = 500


class RecordValidatorBase(ABC):
    @classmethod
    @abstractmethod
    def validate(cls, record: Union[RecordCreate, RecordUpdate], dataset: Dataset) -> None:
        pass

    @classmethod
    def _validate_fields(cls, record: Union[RecordCreate, RecordUpdate], dataset: Dataset) -> None:
        fields = record.fields or {}

        cls._validate_required_fields(dataset, fields)
        cls._validate_extra_fields(dataset, fields)
        cls._validate_image_fields(dataset, fields)

    @staticmethod
    def _validate_required_fields(dataset: Dataset, fields: Dict[str, str]) -> None:
        for field in dataset.fields:
            if field.required and not (field.name in fields and fields.get(field.name) is not None):
                raise UnprocessableEntityError(f"missing required value for field: {field.name!r}")

<<<<<<< HEAD
        self._validate_required_fields(dataset, fields)
        self._validate_extra_fields(dataset, fields)
        self._validate_image_fields(dataset, fields)
        self._validate_chat_fields(dataset, fields)
=======
    @staticmethod
    def _validate_extra_fields(dataset: Dataset, fields: Dict[str, str]) -> None:
        fields_copy = copy.copy(fields)
        for field in dataset.fields:
            fields_copy.pop(field.name, None)
        if fields_copy:
            raise UnprocessableEntityError(f"found fields values for non configured fields: {list(fields_copy.keys())}")
>>>>>>> 9226b52b

    @staticmethod
    def _validate_metadata(record: Union[RecordCreate, RecordUpdate], dataset: Dataset) -> None:
        metadata = record.metadata or {}
        for name, value in metadata.items():
            metadata_property = dataset.metadata_property_by_name(name)
            # TODO(@frascuchon): Create a MetadataPropertyValidator instead of using the parsed_settings
            if metadata_property and value is not None:
                try:
                    metadata_property.parsed_settings.check_metadata(value)
                except UnprocessableEntityError as e:
                    raise UnprocessableEntityError(
                        f"metadata is not valid: '{name}' metadata property validation failed because {e}"
                    ) from e

            elif metadata_property is None and not dataset.allow_extra_metadata:
                raise UnprocessableEntityError(
                    f"metadata is not valid: '{name}' metadata property does not exists for dataset '{dataset.id}' "
                    "and extra metadata is not allowed for this dataset"
                )

    @staticmethod
    def _validate_required_fields(dataset: Dataset, fields: Dict[str, str]) -> None:
        for field in dataset.fields:
            if field.required and not (field.name in fields and fields.get(field.name) is not None):
                raise UnprocessableEntityError(f"missing required value for field: {field.name!r}")

    @staticmethod
    def _validate_extra_fields(dataset: Dataset, fields: Dict[str, str]) -> None:
        fields_copy = copy.copy(fields)
        for field in dataset.fields:
            fields_copy.pop(field.name, None)
        if fields_copy:
            raise UnprocessableEntityError(f"found fields values for non configured fields: {list(fields_copy.keys())}")

    @classmethod
    def _validate_image_fields(cls, dataset: Dataset, fields: Dict[str, str]) -> None:
        for field in filter(lambda field: field.is_image, dataset.fields):
            cls._validate_image_field(field.name, fields.get(field.name))

    @classmethod
    def _validate_image_field(cls, field_name: str, field_value: Union[str, None]) -> None:
        if field_value is None:
            return

        try:
            parse_result = urlparse(field_value)
        except ValueError:
            raise UnprocessableEntityError(f"image field {field_name!r} has an invalid URL value")

        if parse_result.scheme in ["http", "https"]:
            return cls._validate_web_url(field_name, field_value, parse_result)
        elif parse_result.scheme in ["data"]:
            return cls._validate_data_url(field_name, field_value, parse_result)
        else:
            raise UnprocessableEntityError(f"image field {field_name!r} has an invalid URL value")

<<<<<<< HEAD
    def _validate_chat_fields(self, dataset: Dataset, fields: Dict[str, str]) -> None:
        for field in filter(lambda field: field.is_chat, dataset.fields):
            self._validate_chat_field(field.name, fields.get(field.name))

    def _validate_chat_field(self, field_name: str, field_value: Union[str, None]) -> None:
        if field_value is None:
            return

        if len(field_value) > CHAT_FIELD_MAX_LENGTH:
            raise UnprocessableEntityError(
                f"chat field {field_name!r} value is exceeding the maximum length of {CHAT_FIELD_MAX_LENGTH} characters"
            )

        if not isinstance(field_value, list):
            raise UnprocessableEntityError(f"chat field {field_name!r} value must be a list of dictionaries")

        for i, value in enumerate(field_value):
            if not isinstance(value, dict):
                raise UnprocessableEntityError(
                    f"chat field {field_name!r} value must be a list of dictionaries. Found a non-dictionary value at index {i}. Value is {value}"
                )
            if "content" not in value:
                raise UnprocessableEntityError(
                    f"chat field {field_name!r} value must be a list of dictionaries with a 'content' key. Missing 'content' key at index {i}. Value is {value}"
                )
            if "role" not in value:
                raise UnprocessableEntityError(
                    f"chat field {field_name!r} value must be a list of dictionaries with a 'role' key. Missing 'role' key at index {i}. Value is {value}"
                )

=======
    @staticmethod
>>>>>>> 9226b52b
    def _validate_web_url(
        field_name: str, field_value: str, parse_result: Union[ParseResult, ParseResultBytes]
    ) -> None:
        if not parse_result.netloc or not parse_result.path:
            raise UnprocessableEntityError(f"image field {field_name!r} has an invalid URL value")

        if len(field_value) > IMAGE_FIELD_WEB_URL_MAX_LENGTH:
            raise UnprocessableEntityError(
                f"image field {field_name!r} value is exceeding the maximum length of {IMAGE_FIELD_WEB_URL_MAX_LENGTH} characters for Web URLs"
            )

    @staticmethod
    def _validate_data_url(
        field_name: str, field_value: str, parse_result: Union[ParseResult, ParseResultBytes]
    ) -> None:
        if not parse_result.path:
            raise UnprocessableEntityError(f"image field {field_name!r} has an invalid URL value")

        if len(field_value) > IMAGE_FIELD_DATA_URL_MAX_LENGTH:
            raise UnprocessableEntityError(
                f"image field {field_name!r} value is exceeding the maximum length of {IMAGE_FIELD_DATA_URL_MAX_LENGTH} characters for Data URLs"
            )

        type, encoding = mimetypes.guess_type(field_value)
        if type not in IMAGE_FIELD_DATA_URL_VALID_MIME_TYPES:
            raise UnprocessableEntityError(
                f"image field {field_name!r} value is using an unsupported MIME type, supported MIME types are: {IMAGE_FIELD_DATA_URL_VALID_MIME_TYPES!r}"
            )


class RecordCreateValidator(RecordValidatorBase):
    @classmethod
    def validate(cls, record: RecordCreate, dataset: Dataset) -> None:
        cls._validate_fields(record, dataset)
        cls._validate_metadata(record, dataset)


class RecordUpdateValidator(RecordValidatorBase):
    @classmethod
    def validate(cls, record: RecordUpdate, dataset: Dataset) -> None:
        cls._validate_metadata(record, dataset)
        cls._validate_duplicated_suggestions(record)

    @staticmethod
    def _validate_duplicated_suggestions(record: RecordUpdate):
        if not record.suggestions:
            return
        question_ids = [s.question_id for s in record.suggestions]
        if len(question_ids) != len(set(question_ids)):
            raise UnprocessableEntityError("found duplicate suggestions question IDs")


class RecordsBulkCreateValidator:
    @classmethod
    async def validate(cls, db: AsyncSession, records_create: RecordsBulkCreate, dataset: Dataset) -> None:
        cls._validate_dataset_is_ready(dataset)
        await cls._validate_external_ids_are_not_present_in_db(db, records_create, dataset)
        cls._validate_all_bulk_records(dataset, records_create.items)

    @staticmethod
    def _validate_dataset_is_ready(dataset: Dataset) -> None:
        if not dataset.is_ready:
            raise UnprocessableEntityError("records cannot be created for a non published dataset")

    @staticmethod
    async def _validate_external_ids_are_not_present_in_db(
        db: AsyncSession, records_create: RecordsBulkCreate, dataset: Dataset
    ):
        external_ids = [r.external_id for r in records_create.items if r.external_id is not None]
        records_by_external_id = await records.fetch_records_by_external_ids_as_dict(db, dataset, external_ids)

        found_records = [str(external_id) for external_id in external_ids if external_id in records_by_external_id]
        if found_records:
            raise UnprocessableEntityError(f"found records with same external ids: {', '.join(found_records)}")

    @staticmethod
    def _validate_all_bulk_records(dataset: Dataset, records_create: List[RecordCreate]):
        for idx, record_create in enumerate(records_create):
            try:
                RecordCreateValidator.validate(record_create, dataset)
            except UnprocessableEntityError as ex:
                raise UnprocessableEntityError(f"record at position {idx} is not valid because {ex}") from ex


class RecordsBulkUpsertValidator:
    @classmethod
    def validate(
        cls,
        records_upsert: RecordsBulkUpsert,
        dataset: Dataset,
        existing_records_by_external_id_or_record_id: Union[Dict[Union[str, UUID], Record], None] = None,
    ) -> None:
        cls._validate_dataset_is_ready(dataset)
        cls._validate_all_bulk_records(dataset, records_upsert.items, existing_records_by_external_id_or_record_id)

    @staticmethod
    def _validate_dataset_is_ready(dataset: Dataset) -> None:
        if not dataset.is_ready:
            raise UnprocessableEntityError("records cannot be created or updated for a non published dataset")

    @staticmethod
    def _validate_all_bulk_records(
        dataset: Dataset,
        records_upsert: List[RecordUpsert],
        existing_records_by_external_id_or_record_id: Union[Dict[Union[str, UUID], Record], None] = None,
    ):
        existing_records_by_external_id_or_record_id = existing_records_by_external_id_or_record_id or {}
        for idx, record_upsert in enumerate(records_upsert):
            try:
                record = existing_records_by_external_id_or_record_id.get(
                    record_upsert.id
                ) or existing_records_by_external_id_or_record_id.get(record_upsert.external_id)

                if record:
                    RecordUpdateValidator.validate(RecordUpdate.parse_obj(record_upsert), dataset)
                else:
                    RecordCreateValidator.validate(RecordCreate.parse_obj(record_upsert), dataset)
            except (UnprocessableEntityError, ValueError) as ex:
                raise UnprocessableEntityError(f"record at position {idx} is not valid because {ex}") from ex<|MERGE_RESOLUTION|>--- conflicted
+++ resolved
@@ -53,9 +53,10 @@
     def _validate_fields(cls, record: Union[RecordCreate, RecordUpdate], dataset: Dataset) -> None:
         fields = record.fields or {}
 
-        cls._validate_required_fields(dataset, fields)
-        cls._validate_extra_fields(dataset, fields)
-        cls._validate_image_fields(dataset, fields)
+        cls._validate_required_fields(dataset=dataset, fields=fields)
+        cls._validate_extra_fields(dataset=dataset, fields=fields)
+        cls._validate_image_fields(dataset=dataset, fields=fields)
+        cls._validate_chat_fields(dataset=dataset, fields=fields)
 
     @staticmethod
     def _validate_required_fields(dataset: Dataset, fields: Dict[str, str]) -> None:
@@ -63,12 +64,6 @@
             if field.required and not (field.name in fields and fields.get(field.name) is not None):
                 raise UnprocessableEntityError(f"missing required value for field: {field.name!r}")
 
-<<<<<<< HEAD
-        self._validate_required_fields(dataset, fields)
-        self._validate_extra_fields(dataset, fields)
-        self._validate_image_fields(dataset, fields)
-        self._validate_chat_fields(dataset, fields)
-=======
     @staticmethod
     def _validate_extra_fields(dataset: Dataset, fields: Dict[str, str]) -> None:
         fields_copy = copy.copy(fields)
@@ -76,7 +71,6 @@
             fields_copy.pop(field.name, None)
         if fields_copy:
             raise UnprocessableEntityError(f"found fields values for non configured fields: {list(fields_copy.keys())}")
->>>>>>> 9226b52b
 
     @staticmethod
     def _validate_metadata(record: Union[RecordCreate, RecordUpdate], dataset: Dataset) -> None:
@@ -134,12 +128,13 @@
         else:
             raise UnprocessableEntityError(f"image field {field_name!r} has an invalid URL value")
 
-<<<<<<< HEAD
-    def _validate_chat_fields(self, dataset: Dataset, fields: Dict[str, str]) -> None:
+    @classmethod
+    def _validate_chat_fields(cls, dataset: Dataset, fields: Dict[str, str]) -> None:
         for field in filter(lambda field: field.is_chat, dataset.fields):
-            self._validate_chat_field(field.name, fields.get(field.name))
-
-    def _validate_chat_field(self, field_name: str, field_value: Union[str, None]) -> None:
+            cls._validate_chat_field(field.name, fields.get(field.name))
+
+    @classmethod
+    def _validate_chat_field(cls, field_name: str, field_value: Union[str, None]) -> None:
         if field_value is None:
             return
 
@@ -165,9 +160,7 @@
                     f"chat field {field_name!r} value must be a list of dictionaries with a 'role' key. Missing 'role' key at index {i}. Value is {value}"
                 )
 
-=======
-    @staticmethod
->>>>>>> 9226b52b
+    @staticmethod
     def _validate_web_url(
         field_name: str, field_value: str, parse_result: Union[ParseResult, ParseResultBytes]
     ) -> None:
