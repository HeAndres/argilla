--- conflicted
+++ resolved
@@ -2,21 +2,13 @@
   ARGILLA_HOME_PATH: /var/lib/argilla
   ARGILLA_ELASTICSEARCH: http://elasticsearch:9200
   ARGILLA_DATABASE_URL: postgresql+asyncpg://postgres:postgres@postgres:5432/argilla
-<<<<<<< HEAD
-  ARGILLA_REDIS_URL: redis://redis:6379
-=======
   ARGILLA_REDIS_URL: redis://redis:6379/0
->>>>>>> ff01b1cd
 
 services:
   argilla:
     # image: argilla/argilla-server:latest
     # TODO: Change this to use latest version of Argilla Server once it's working
-<<<<<<< HEAD
-    image: argilladev/argilla-server:pr-5432
-=======
     image: argilladev/argilla-server:develop
->>>>>>> ff01b1cd
     restart: unless-stopped
     ports:
       - "6900:6900"
@@ -44,11 +36,7 @@
 
   worker:
     # TODO: Change this to use latest version of Argilla Server once it's working
-<<<<<<< HEAD
-    image: argilladev/argilla-server:pr-5432
-=======
     image: argilladev/argilla-server:develop
->>>>>>> ff01b1cd
     environment:
       <<: *common-variables
       BACKGROUND_NUM_WORKERS: 2
@@ -58,11 +46,7 @@
       - postgres
       - elasticsearch
       - redis
-<<<<<<< HEAD
-    command: sh -c 'rq worker-pool --num-workers $${BACKGROUND_NUM_WORKERS} --url $${ARGILLA_REDIS_URL} default high'
-=======
     command: sh -c 'python -m argilla_server worker --num-workers $${BACKGROUND_NUM_WORKERS}'
->>>>>>> ff01b1cd
 
   postgres:
     image: postgres:14
