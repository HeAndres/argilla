--- conflicted
+++ resolved
@@ -265,6 +265,16 @@
         return is_allowed
 
     @classmethod
+    def create_vector_settings(cls, dataset: Dataset) -> PolicyAction:
+        async def is_allowed(actor: User) -> bool:
+            return actor.is_owner or (
+                actor.is_admin and await _exists_workspace_user_by_user_and_workspace_id(actor, dataset.workspace_id)
+            )
+
+        return is_allowed
+
+
+    @classmethod
     def create_records(cls, dataset: Dataset) -> PolicyAction:
         async def is_allowed(actor: User) -> bool:
             return actor.is_owner or (
@@ -274,11 +284,7 @@
         return is_allowed
 
     @classmethod
-<<<<<<< HEAD
-    def create_vector_settings(cls, dataset: Dataset) -> PolicyAction:
-=======
     def update_records(cls, dataset: Dataset) -> PolicyAction:
->>>>>>> 31a4d26b
         async def is_allowed(actor: User) -> bool:
             return actor.is_owner or (
                 actor.is_admin and await _exists_workspace_user_by_user_and_workspace_id(actor, dataset.workspace_id)
@@ -383,7 +389,6 @@
         return is_allowed
 
 
-<<<<<<< HEAD
 class VectorSettingsPolicyV1:
     @classmethod
     def delete(cls, vector_settings: VectorSettings) -> PolicyAction:
@@ -391,7 +396,11 @@
             return actor.is_owner or (
                 actor.is_admin
                 and await _exists_workspace_user_by_user_and_workspace_id(actor, vector_settings.dataset.workspace_id)
-=======
+            )
+
+        return is_allowed
+
+
 class MetadataPropertyPolicyV1:
     @classmethod
     def get(cls, metadata_property: MetadataProperty) -> PolicyAction:
@@ -419,7 +428,6 @@
             return actor.is_owner or (
                 actor.is_admin
                 and await _exists_workspace_user_by_user_and_workspace_id(actor, metadata_property.dataset.workspace_id)
->>>>>>> 31a4d26b
             )
 
         return is_allowed
