#  coding=utf-8
#  Copyright 2021-present, the Recognai S.L. team.
#
#  Licensed under the Apache License, Version 2.0 (the "License");
#  you may not use this file except in compliance with the License.
#  You may obtain a copy of the License at
#
#      http://www.apache.org/licenses/LICENSE-2.0
#
#  Unless required by applicable law or agreed to in writing, software
#  distributed under the License is distributed on an "AS IS" BASIS,
#  WITHOUT WARRANTIES OR CONDITIONS OF ANY KIND, either express or implied.
#  See the License for the specific language governing permissions and
#  limitations under the License.

from typing import Any, ClassVar, Dict, List, Optional, Union

from pydantic import BaseModel, Field, root_validator, validator

<<<<<<< HEAD
from argilla._constants import MAX_KEYWORD_LENGTH
from argilla.server.commons.models import (
    BaseLabelingRule,
    BaseRulesSummary,
    BaseRuleSummary,
    PredictionStatus,
    TaskStatus,
    TaskType,
)
=======
from argilla._constants import DEFAULT_MAX_KEYWORD_LENGTH
from argilla.server.commons.models import PredictionStatus, TaskStatus, TaskType
>>>>>>> 8dfe26a7
from argilla.server.helpers import flatten_dict
from argilla.server.services.datasets import ServiceBaseDataset
from argilla.server.services.search.model import (
    ServiceBaseRecordsQuery,
    ServiceScoreRange,
)
from argilla.server.services.tasks.commons import (
    ServiceBaseAnnotation,
    ServiceBaseRecord,
)


class ServiceLabelingRule(BaseLabelingRule):

    label: Optional[str] = Field(
        default=None, description="@Deprecated::The label associated with the rule."
    )
    labels: List[str] = Field(
        default_factory=list,
        description="For multi label problems, a list of labels. "
        "It will replace the `label` field",
    )

    @root_validator
    def initialize_labels(cls, values):
        label = values.get("label", None)
        labels = values.get("labels", [])

        if label:
            labels.append(label)
            values["labels"] = list(set(labels))

        assert len(labels) >= 1, f"No labels was provided in rule {values}"
        return values


class ServiceTextClassificationDataset(ServiceBaseDataset):
    task: TaskType = Field(default=TaskType.text_classification, const=True)
    rules: List[ServiceLabelingRule] = Field(default_factory=list)


class ClassPrediction(BaseModel):
    """
    Single class prediction

    Attributes:
    -----------

    class_label: Union[str, int]
        the predicted class

    score: float
        the predicted class score. For human-supervised annotations,
        this probability should be 1.0
    """

    class_label: Union[str, int] = Field(alias="class")
    score: float = Field(default=1.0, ge=0.0, le=1.0)

    @validator("class_label")
    def check_label_length(cls, class_label):
        if isinstance(class_label, str):
            assert 1 <= len(class_label) <= DEFAULT_MAX_KEYWORD_LENGTH, (
                f"Class name '{class_label}' exceeds max length of {DEFAULT_MAX_KEYWORD_LENGTH}"
                if len(class_label) > DEFAULT_MAX_KEYWORD_LENGTH
                else f"Class name must not be empty"
            )
        return class_label

    # See <https://pydantic-docs.helpmanual.io/usage/model_config>
    class Config:
        allow_population_by_field_name = True


class LabelingRuleMetricsSummary(BaseModel):
    """Metrics generated for a labeling rule"""

    coverage: Optional[float] = None
    coverage_annotated: Optional[float] = None
    correct: Optional[float] = None
    incorrect: Optional[float] = None
    precision: Optional[float] = None

    total_records: int
    annotated_records: int


class DatasetLabelingRulesMetricsSummary(BaseModel):
    coverage: Optional[float] = None
    coverage_annotated: Optional[float] = None

    total_records: int
    annotated_records: int


class TextClassificationAnnotation(ServiceBaseAnnotation):
    """
    Annotation class for text classification tasks

    Attributes:
    -----------

    labels: List[LabelPrediction]
        list of annotated labels with score
    """

    # TODO(@frascuchon): labels must be a dict (to avoid repeat labels)
    labels: List[ClassPrediction]

    @validator("labels")
    def sort_labels(cls, labels: List[ClassPrediction]):
        """Sort provided labels by score"""
        return sorted(labels, key=lambda x: x.score, reverse=True)


class TokenAttributions(BaseModel):
    """
    The token attributions explaining predicted labels

    Attributes:
    -----------

    token: str
        The input token
    attributions: Dict[str, float]
        A dictionary containing label class-attribution pairs

    """

    token: str
    attributions: Dict[str, float] = Field(default_factory=dict)


class ServiceTextClassificationRecord(ServiceBaseRecord[TextClassificationAnnotation]):
    inputs: Dict[str, Union[str, List[str]]]
    multi_label: bool = False
    explanation: Optional[Dict[str, List[TokenAttributions]]] = None

    class Config:
        allow_population_by_field_name = True

    _SCORE_DEVIATION_ERROR: ClassVar[float] = 0.001

    @root_validator
    def validate_record(cls, values):
        """fastapi validator method"""
        prediction = values.get("prediction", None)
        annotation = values.get("annotation", None)
        status = values.get("status")
        multi_label = values.get("multi_label", False)

        cls._check_score_integrity(prediction, multi_label)
        cls._check_annotation_integrity(annotation, multi_label, status)

        return values

    @classmethod
    def _check_annotation_integrity(
        cls,
        annotation: TextClassificationAnnotation,
        multi_label: bool,
        status: TaskStatus,
    ):
        if status == TaskStatus.validated and not multi_label:
            assert (
                annotation and len(annotation.labels) > 0
            ), "Annotation must include some label for validated records"

        if not multi_label and annotation:
            assert (
                len(annotation.labels) == 1
            ), "Single label record must include only one annotation label"

    @classmethod
    def _check_score_integrity(
        cls, prediction: TextClassificationAnnotation, multi_label: bool
    ):
        """
        Checks the score value integrity

        Parameters
        ----------
        prediction:
            The prediction annotation
        multi_label:
            If multi label

        """
        if prediction and not multi_label:
            assert sum([label.score for label in prediction.labels]) <= (
                1.0 + cls._SCORE_DEVIATION_ERROR
            ), f"Wrong score distributions: {prediction.labels}"

    @classmethod
    def task(cls) -> TaskType:
        """The task type"""
        return TaskType.text_classification

    @property
    def predicted(self) -> Optional[PredictionStatus]:
        if self.predicted_by and self.annotated_by:
            return (
                PredictionStatus.OK
                if set(self.predicted_as) == set(self.annotated_as)
                else PredictionStatus.KO
            )
        return None

    @property
    def predicted_as(self) -> List[str]:
        return self._labels_from_annotation(
            self.prediction, multi_label=self.multi_label
        )

    @property
    def annotated_as(self) -> List[str]:
        return self._labels_from_annotation(
            self.annotation, multi_label=self.multi_label
        )

    @property
    def scores(self) -> List[float]:
        if not self.prediction:
            return []
        return (
            [label.score for label in self.prediction.labels]
            if self.multi_label
            else [
                prediction_class.score
                for prediction_class in [
                    self._max_class_prediction(
                        self.prediction, multi_label=self.multi_label
                    )
                ]
                if prediction_class
            ]
        )

    def all_text(self) -> str:
        sentences = []
        for v in self.inputs.values():
            if isinstance(v, list):
                sentences.extend(v)
            else:
                sentences.append(v)
        return "\n".join(sentences)

    @validator("inputs")
    def validate_inputs(cls, text: Dict[str, Any]):
        assert len(text) > 0, "No inputs provided"

        for t in text.values():
            assert t is not None, "Cannot include None fields"

        return text

    @validator("inputs")
    def flatten_text(cls, text: Dict[str, Any]):
        flat_dict = flatten_dict(text)
        return flat_dict

    @classmethod
    def _labels_from_annotation(
        cls, annotation: TextClassificationAnnotation, multi_label: bool
    ) -> Union[List[str], List[int]]:

        if not annotation:
            return []

        if multi_label:
            return [
                label.class_label for label in annotation.labels if label.score > 0.5
            ]

        class_prediction = cls._max_class_prediction(
            annotation, multi_label=multi_label
        )
        if class_prediction is None:
            return []

        return [class_prediction.class_label]

    @staticmethod
    def _max_class_prediction(
        p: TextClassificationAnnotation, multi_label: bool
    ) -> Optional[ClassPrediction]:
        if multi_label or p is None or not p.labels:
            return None
        return p.labels[0]

    def extended_fields(self) -> Dict[str, Any]:
        words = self.all_text()
        return {
            **super().extended_fields(),
            "words": words,
            "text": words,
        }


class ServiceTextClassificationQuery(ServiceBaseRecordsQuery):

    predicted_as: List[str] = Field(default_factory=list)
    annotated_as: List[str] = Field(default_factory=list)
    score: Optional[ServiceScoreRange] = Field(default=None)
    predicted: Optional[PredictionStatus] = Field(default=None, nullable=True)

    uncovered_by_rules: List[str] = Field(default_factory=list)


class DatasetLabelingRulesSummary(BaseRulesSummary):
    pass


class LabelingRuleSummary(BaseRuleSummary):
    correct_records: int = Field(default=0)
    incorrect_records: int = Field(default=0)
    precision: Optional[float] = None<|MERGE_RESOLUTION|>--- conflicted
+++ resolved
@@ -17,8 +17,7 @@
 
 from pydantic import BaseModel, Field, root_validator, validator
 
-<<<<<<< HEAD
-from argilla._constants import MAX_KEYWORD_LENGTH
+from argilla._constants import DEFAULT_MAX_KEYWORD_LENGTH
 from argilla.server.commons.models import (
     BaseLabelingRule,
     BaseRulesSummary,
@@ -27,10 +26,6 @@
     TaskStatus,
     TaskType,
 )
-=======
-from argilla._constants import DEFAULT_MAX_KEYWORD_LENGTH
-from argilla.server.commons.models import PredictionStatus, TaskStatus, TaskType
->>>>>>> 8dfe26a7
 from argilla.server.helpers import flatten_dict
 from argilla.server.services.datasets import ServiceBaseDataset
 from argilla.server.services.search.model import (
