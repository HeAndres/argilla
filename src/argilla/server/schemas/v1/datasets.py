#  Copyright 2021-present, the Recognai S.L. team.
#
#  Licensed under the Apache License, Version 2.0 (the "License");
#  you may not use this file except in compliance with the License.
#  You may obtain a copy of the License at
#
#      http://www.apache.org/licenses/LICENSE-2.0
#
#  Unless required by applicable law or agreed to in writing, software
#  distributed under the License is distributed on an "AS IS" BASIS,
#  WITHOUT WARRANTIES OR CONDITIONS OF ANY KIND, either express or implied.
#  See the License for the specific language governing permissions and
#  limitations under the License.

from datetime import datetime
from typing import Any, Dict, Generic, List, Literal, Optional, TypeVar, Union
from uuid import UUID

from fastapi import HTTPException, Query
from pydantic import BaseModel, PositiveInt, conlist, constr, root_validator, validator
from pydantic import Field as PydanticField
from pydantic.generics import GenericModel
from pydantic.utils import GetterDict

from argilla.server.enums import RecordInclude
from argilla.server.schemas.base import UpdateSchema
from argilla.server.schemas.v1.records import RecordUpdate
from argilla.server.schemas.v1.suggestions import Suggestion, SuggestionCreate
from argilla.server.search_engine import StringQuery

try:
    from typing import Annotated
except ImportError:
    from typing_extensions import Annotated

from argilla.server.enums import DatasetStatus, FieldType, MetadataPropertyType
from argilla.server.models import QuestionSettings, QuestionType, ResponseStatus

DATASET_NAME_REGEX = r"^(?!-|_)[a-zA-Z0-9-_ ]+$"
DATASET_NAME_MIN_LENGTH = 1
DATASET_NAME_MAX_LENGTH = 200
DATASET_GUIDELINES_MIN_LENGTH = 1
DATASET_GUIDELINES_MAX_LENGTH = 10000

FIELD_CREATE_NAME_REGEX = r"^(?=.*[a-z0-9])[a-z0-9_-]+$"
FIELD_CREATE_NAME_MIN_LENGTH = 1
FIELD_CREATE_NAME_MAX_LENGTH = 200
FIELD_CREATE_TITLE_MIN_LENGTH = 1
FIELD_CREATE_TITLE_MAX_LENGTH = 500

QUESTION_CREATE_NAME_REGEX = r"^(?=.*[a-z0-9])[a-z0-9_-]+$"
QUESTION_CREATE_NAME_MIN_LENGTH = 1
QUESTION_CREATE_NAME_MAX_LENGTH = 200
QUESTION_CREATE_TITLE_MIN_LENGTH = 1
QUESTION_CREATE_TITLE_MAX_LENGTH = 500
QUESTION_CREATE_DESCRIPTION_MIN_LENGTH = 1
QUESTION_CREATE_DESCRIPTION_MAX_LENGTH = 1000

METADATA_PROPERTY_CREATE_NAME_REGEX = r"^(?=.*[a-z0-9])[a-z0-9_-]+$"
METADATA_PROPERTY_CREATE_NAME_MIN_LENGTH = 1
METADATA_PROPERTY_CREATE_NAME_MAX_LENGTH = 200
METADATA_PROPERTY_CREATE_TITLE_MIN_LENGTH = 1
METADATA_PROPERTY_CREATE_TITLE_MAX_LENGTH = 500

VECTOR_SETTINGS_CREATE_NAME_REGEX = r"^(?=.*[a-z0-9])[a-z0-9_-]+$"
VECTOR_SETTINGS_CREATE_NAME_MIN_LENGTH = 1
VECTOR_SETTINGS_CREATE_NAME_MAX_LENGTH = 200
VECTOR_SETTINGS_CREATE_TITLE_MIN_LENGTH = 1
VECTOR_SETTINGS_CREATE_TITLE_MAX_LENGTH = 500

RATING_OPTIONS_MIN_ITEMS = 2
RATING_OPTIONS_MAX_ITEMS = 10

RATING_LOWER_VALUE_ALLOWED = 1
RATING_UPPER_VALUE_ALLOWED = 10

VALUE_TEXT_OPTION_VALUE_MIN_LENGTH = 1
VALUE_TEXT_OPTION_VALUE_MAX_LENGTH = 200
VALUE_TEXT_OPTION_TEXT_MIN_LENGTH = 1
VALUE_TEXT_OPTION_TEXT_MAX_LENGTH = 500
VALUE_TEXT_OPTION_DESCRIPTION_MIN_LENGTH = 1
VALUE_TEXT_OPTION_DESCRIPTION_MAX_LENGTH = 1000

LABEL_SELECTION_OPTIONS_MIN_ITEMS = 2
LABEL_SELECTION_OPTIONS_MAX_ITEMS = 250
LABEL_SELECTION_MIN_VISIBLE_OPTIONS = 3

RANKING_OPTIONS_MIN_ITEMS = 2
RANKING_OPTIONS_MAX_ITEMS = 50

TERMS_METADATA_PROPERTY_VALUES_MIN_ITEMS = 1
TERMS_METADATA_PROPERTY_VALUES_MAX_ITEMS = 250

RECORDS_CREATE_MIN_ITEMS = 1
RECORDS_CREATE_MAX_ITEMS = 1000

RECORDS_UPDATE_MIN_ITEMS = 1
RECORDS_UPDATE_MAX_ITEMS = 1000


class Dataset(BaseModel):
    id: UUID
    name: str
    guidelines: Optional[str]
    allow_extra_metadata: bool
    status: DatasetStatus
    workspace_id: UUID
    last_activity_at: datetime
    inserted_at: datetime
    updated_at: datetime

    class Config:
        orm_mode = True


class Datasets(BaseModel):
    items: List[Dataset]


DatasetName = Annotated[
    constr(regex=DATASET_NAME_REGEX, min_length=DATASET_NAME_MIN_LENGTH, max_length=DATASET_NAME_MAX_LENGTH),
    PydanticField(..., description="Dataset name"),
]

DatasetGuidelines = Annotated[
    constr(min_length=DATASET_GUIDELINES_MIN_LENGTH, max_length=DATASET_GUIDELINES_MAX_LENGTH),
    PydanticField(..., description="Dataset guidelines"),
]


class DatasetCreate(BaseModel):
    name: DatasetName
    guidelines: Optional[DatasetGuidelines]
    allow_extra_metadata: bool = True
    workspace_id: UUID


class DatasetUpdate(UpdateSchema):
    name: Optional[DatasetName]
    guidelines: Optional[DatasetGuidelines]

    __non_nullable_fields__ = {"name"}


class RecordMetrics(BaseModel):
    count: int


class ResponseMetrics(BaseModel):
    count: int
    submitted: int
    discarded: int
    draft: int


class Metrics(BaseModel):
    records: RecordMetrics
    responses: ResponseMetrics


class TextFieldSettings(BaseModel):
    type: Literal[FieldType.text]
    use_markdown: bool = False


class Field(BaseModel):
    id: UUID
    name: str
    title: str
    required: bool
    settings: TextFieldSettings
    inserted_at: datetime
    updated_at: datetime

    class Config:
        orm_mode = True


class Fields(BaseModel):
    items: List[Field]


FieldName = Annotated[
    constr(
        regex=FIELD_CREATE_NAME_REGEX,
        min_length=FIELD_CREATE_NAME_MIN_LENGTH,
        max_length=FIELD_CREATE_NAME_MAX_LENGTH,
    ),
    PydanticField(..., description="The name of the field"),
]

FieldTitle = Annotated[
    constr(min_length=FIELD_CREATE_TITLE_MIN_LENGTH, max_length=FIELD_CREATE_TITLE_MAX_LENGTH),
    PydanticField(..., description="The title of the field"),
]


class FieldCreate(BaseModel):
    name: FieldName
    title: FieldTitle
    required: Optional[bool]
    settings: TextFieldSettings


class TextQuestionSettingsCreate(BaseModel):
    type: Literal[QuestionType.text]
    use_markdown: bool = False


class UniqueValuesCheckerMixin(BaseModel):
    @root_validator
    def check_unique_values(cls, values: Dict[str, Any]) -> Dict[str, Any]:
        options = values.get("options", [])
        seen = set()
        duplicates = set()
        for option in options:
            if option.value in seen:
                duplicates.add(option.value)
            else:
                seen.add(option.value)
        if duplicates:
            raise ValueError(f"Option values must be unique, found duplicates: {duplicates}")
        return values


class RatingQuestionSettingsOption(BaseModel):
    value: int


class RatingQuestionSettingsCreate(UniqueValuesCheckerMixin):
    type: Literal[QuestionType.rating]
    options: conlist(
        item_type=RatingQuestionSettingsOption,
        min_items=RATING_OPTIONS_MIN_ITEMS,
        max_items=RATING_OPTIONS_MAX_ITEMS,
    )

    @validator("options")
    def check_option_value_range(cls, value: List[RatingQuestionSettingsOption]):
        """Validator to control all values are in allowed range 1 <= x <= 10"""
        for option in value:
            if not RATING_LOWER_VALUE_ALLOWED <= option.value <= RATING_UPPER_VALUE_ALLOWED:
                raise ValueError(
                    f"Option value {option.value!r} out of range "
                    f"[{RATING_LOWER_VALUE_ALLOWED!r}, {RATING_UPPER_VALUE_ALLOWED!r}]"
                )
        return value


class ValueTextQuestionSettingsOption(BaseModel):
    value: constr(
        min_length=VALUE_TEXT_OPTION_VALUE_MIN_LENGTH,
        max_length=VALUE_TEXT_OPTION_VALUE_MAX_LENGTH,
    )
    text: constr(
        min_length=VALUE_TEXT_OPTION_TEXT_MIN_LENGTH,
        max_length=VALUE_TEXT_OPTION_TEXT_MAX_LENGTH,
    )
    description: Optional[
        constr(
            min_length=VALUE_TEXT_OPTION_DESCRIPTION_MIN_LENGTH,
            max_length=VALUE_TEXT_OPTION_DESCRIPTION_MAX_LENGTH,
        )
    ] = None


class LabelSelectionQuestionSettingsCreate(UniqueValuesCheckerMixin):
    type: Literal[QuestionType.label_selection]
    options: conlist(
        item_type=ValueTextQuestionSettingsOption,
        min_items=LABEL_SELECTION_OPTIONS_MIN_ITEMS,
        max_items=LABEL_SELECTION_OPTIONS_MAX_ITEMS,
    )
    visible_options: Optional[int] = PydanticField(None, ge=LABEL_SELECTION_MIN_VISIBLE_OPTIONS)

    @root_validator
    def check_visible_options_value(cls, values: Dict[str, Any]) -> Dict[str, Any]:
        visible_options = values.get("visible_options")
        if visible_options is not None:
            num_options = len(values["options"])
            if visible_options > num_options:
                raise ValueError(
                    "The value for 'visible_options' must be less or equal to the number of items in 'options'"
                    f" ({num_options})"
                )
        return values


class MultiLabelSelectionQuestionSettingsCreate(LabelSelectionQuestionSettingsCreate):
    type: Literal[QuestionType.multi_label_selection]


class RankingQuestionSettingsCreate(UniqueValuesCheckerMixin):
    type: Literal[QuestionType.ranking]
    options: conlist(
        item_type=ValueTextQuestionSettingsOption,
        min_items=RANKING_OPTIONS_MIN_ITEMS,
        max_items=RANKING_OPTIONS_MAX_ITEMS,
    )


QuestionSettingsCreate = Annotated[
    Union[
        TextQuestionSettingsCreate,
        RatingQuestionSettingsCreate,
        LabelSelectionQuestionSettingsCreate,
        MultiLabelSelectionQuestionSettingsCreate,
        RankingQuestionSettingsCreate,
    ],
    PydanticField(discriminator="type"),
]


class Question(BaseModel):
    id: UUID
    name: str
    title: str
    description: Optional[str]
    required: bool
    settings: QuestionSettings
    inserted_at: datetime
    updated_at: datetime

    class Config:
        orm_mode = True


class Questions(BaseModel):
    items: List[Question]


QuestionName = Annotated[
    constr(
        regex=QUESTION_CREATE_NAME_REGEX,
        min_length=QUESTION_CREATE_NAME_MIN_LENGTH,
        max_length=QUESTION_CREATE_NAME_MAX_LENGTH,
    ),
    PydanticField(..., description="The name of the question"),
]

QuestionTitle = Annotated[
    constr(
        min_length=QUESTION_CREATE_TITLE_MIN_LENGTH,
        max_length=QUESTION_CREATE_TITLE_MAX_LENGTH,
    ),
    PydanticField(..., description="The title of the question"),
]

QuestionDescription = Annotated[
    constr(
        min_length=QUESTION_CREATE_DESCRIPTION_MIN_LENGTH,
        max_length=QUESTION_CREATE_DESCRIPTION_MAX_LENGTH,
    ),
    PydanticField(..., description="The description of the question"),
]


class QuestionCreate(BaseModel):
    name: QuestionName
    title: QuestionTitle
    description: Optional[QuestionDescription]
    required: Optional[bool]
    settings: QuestionSettingsCreate


class VectorSettings(BaseModel):
    id: UUID
    name: str
    title: str
    dimensions: int
    inserted_at: datetime
    updated_at: datetime

    class Config:
        orm_mode = True

    def check_vector(self, value: List[float]) -> None:
        num_elements = len(value)
        if num_elements != self.dimensions:
            raise ValueError(f"vector must have {self.dimensions} elements, got {num_elements} elements")


class VectorsSettings(BaseModel):
    items: List[VectorSettings]


<<<<<<< HEAD
VectorSettingsName = Annotated[
    constr(
        regex=VECTOR_SETTINGS_CREATE_NAME_REGEX,
        min_length=VECTOR_SETTINGS_CREATE_NAME_MIN_LENGTH,
        max_length=VECTOR_SETTINGS_CREATE_NAME_MAX_LENGTH,
    ),
    PydanticField(
        ...,
        description="The name of the vector settings",
    ),
]

VectorSettingsTitle = Annotated[
    constr(
        min_length=VECTOR_SETTINGS_CREATE_TITLE_MIN_LENGTH,
        max_length=VECTOR_SETTINGS_CREATE_TITLE_MAX_LENGTH,
    ),
    PydanticField(..., description="The title of the vector settings"),
]


class VectorSettingsCreate(BaseModel):
    name: VectorSettingsName
=======
VectorSettingsTitle = Annotated[
    constr(
        min_length=VECTOR_SETTINGS_CREATE_TITLE_MIN_LENGTH,
        max_length=VECTOR_SETTINGS_CREATE_TITLE_MAX_LENGTH,
    ),
    PydanticField(..., description="The title of the vector settings"),
]


class VectorSettingsCreate(BaseModel):
    name: str = PydanticField(
        ...,
        regex=VECTOR_SETTINGS_CREATE_NAME_REGEX,
        min_length=VECTOR_SETTINGS_CREATE_NAME_MIN_LENGTH,
        max_length=VECTOR_SETTINGS_CREATE_NAME_MAX_LENGTH,
        description="The title of the vector settings",
    )
>>>>>>> 849b22b4
    title: VectorSettingsTitle
    dimensions: PositiveInt


class ResponseValue(BaseModel):
    value: Any


class ResponseValueCreate(BaseModel):
    value: Any


class Response(BaseModel):
    id: UUID
    values: Optional[Dict[str, ResponseValue]]
    status: ResponseStatus
    user_id: UUID
    inserted_at: datetime
    updated_at: datetime

    class Config:
        orm_mode = True


class RecordGetterDict(GetterDict):
    def get(self, key: str, default: Any) -> Any:
        if key == "metadata":
            return getattr(self._obj, "metadata_", None)

        if key == "responses" and not self._obj.is_relationship_loaded("responses"):
            return default

        if key == "suggestions" and not self._obj.is_relationship_loaded("suggestions"):
            return default

        if key == "vectors":
            if self._obj.is_relationship_loaded("vectors"):
                return {vector.vector_settings.name: vector.value for vector in self._obj.vectors}
            else:
                return default

        return super().get(key, default)


class Record(BaseModel):
    id: UUID
    fields: Dict[str, Any]
    metadata: Optional[Dict[str, Any]]
    external_id: Optional[str]
    # TODO: move `responses` to `response` since contextualized endpoint will contains only the user response
    # response: Optional[Response]
    responses: Optional[List[Response]]
    suggestions: Optional[List[Suggestion]]
    vectors: Optional[Dict[str, List[float]]]
    inserted_at: datetime
    updated_at: datetime

    class Config:
        orm_mode = True
        getter_dict = RecordGetterDict


class Records(BaseModel):
    items: List[Record]
    # TODO(@frascuchon): Make it required once fetch records without metadata filter computes also the total
    total: Optional[int] = None


class UserSubmittedResponseCreate(BaseModel):
    user_id: UUID
    values: Dict[str, ResponseValueCreate]
    status: Literal[ResponseStatus.submitted]


class UserDiscardedResponseCreate(BaseModel):
    user_id: UUID
    values: Optional[Dict[str, ResponseValueCreate]]
    status: Literal[ResponseStatus.discarded]


UserResponseCreate = Annotated[
    Union[UserSubmittedResponseCreate, UserDiscardedResponseCreate],
    PydanticField(discriminator="status"),
]


class RecordCreate(BaseModel):
    fields: Dict[str, Any]
    metadata: Optional[Dict[str, Any]]
    external_id: Optional[str]
    responses: Optional[List[UserResponseCreate]]
    suggestions: Optional[List[SuggestionCreate]]
    vectors: Optional[Dict[str, List[float]]]

    @validator("responses")
    def check_user_id_is_unique(cls, values: Optional[List[UserResponseCreate]]) -> Optional[List[UserResponseCreate]]:
        if values is None:
            return values

        user_ids = []
        for value in values:
            if value.user_id in user_ids:
                raise ValueError(f"'responses' contains several responses for the same user_id={str(value.user_id)!r}")
            user_ids.append(value.user_id)

        return values


class RecordsCreate(BaseModel):
    items: conlist(item_type=RecordCreate, min_items=RECORDS_CREATE_MIN_ITEMS, max_items=RECORDS_CREATE_MAX_ITEMS)


class RecordUpdateWithId(RecordUpdate):
    id: UUID


class RecordsUpdate(BaseModel):
    # TODO: review this definition and align to create model
    items: List[RecordUpdateWithId] = PydanticField(
        ..., min_items=RECORDS_UPDATE_MIN_ITEMS, max_items=RECORDS_UPDATE_MAX_ITEMS
    )


class RecordIncludeParam(BaseModel):
    relationships: Optional[List[RecordInclude]] = PydanticField(None, alias="keys")
    vectors: Optional[List[str]] = PydanticField(None, alias="vectors")

    @root_validator
    def check(cls, values: Dict[str, Any]) -> Dict[str, Any]:
        relationships = values.get("relationships")
        if not relationships:
            return values

        vectors = values.get("vectors")
        if vectors is not None and len(vectors) > 0 and RecordInclude.vectors in relationships:
            # TODO: once we have a exception handler for ValueError in v1, remove HTTPException
            # raise ValueError("Cannot include both 'vectors' and 'relationships' in the same request")
            raise HTTPException(
                status_code=422,
                detail="'include' query param cannot have both 'vectors' and 'vectors:vector_settings_name_1,vectors_settings_name_2,...'",
            )

        return values

    @property
    def with_responses(self) -> bool:
        return self._has_relationships and RecordInclude.responses in self.relationships

    @property
    def with_suggestions(self) -> bool:
        return self._has_relationships and RecordInclude.suggestions in self.relationships

    @property
    def with_all_vectors(self) -> bool:
        return self._has_relationships and not self.vectors and RecordInclude.vectors in self.relationships

    @property
    def with_some_vector(self) -> bool:
        return self.vectors is not None and len(self.vectors) > 0

    @property
    def _has_relationships(self):
        return self.relationships is not None


NT = TypeVar("NT", int, float)


class NumericMetadataProperty(GenericModel, Generic[NT]):
    min: Optional[NT] = None
    max: Optional[NT] = None

    @root_validator
    def check_bounds(cls, values: Dict[str, Any]) -> Dict[str, Any]:
        min = values.get("min")
        max = values.get("max")

        if min is not None and max is not None and min >= max:
            raise ValueError(f"'min' ({min}) must be lower than 'max' ({max})")

        return values


class TermsMetadataPropertyCreate(BaseModel):
    type: Literal[MetadataPropertyType.terms]
    values: Optional[List[str]] = PydanticField(
        None, min_items=TERMS_METADATA_PROPERTY_VALUES_MIN_ITEMS, max_items=TERMS_METADATA_PROPERTY_VALUES_MAX_ITEMS
    )


class IntegerMetadataPropertyCreate(NumericMetadataProperty[int]):
    type: Literal[MetadataPropertyType.integer]


class FloatMetadataPropertyCreate(NumericMetadataProperty[float]):
    type: Literal[MetadataPropertyType.float]


MetadataPropertyTitle = Annotated[
    constr(min_length=METADATA_PROPERTY_CREATE_TITLE_MIN_LENGTH, max_length=METADATA_PROPERTY_CREATE_TITLE_MAX_LENGTH),
    PydanticField(..., description="The title of the metadata property"),
]

MetadataPropertySettingsCreate = Annotated[
    Union[TermsMetadataPropertyCreate, IntegerMetadataPropertyCreate, FloatMetadataPropertyCreate],
    PydanticField(..., discriminator="type"),
]


class MetadataPropertyCreate(BaseModel):
    name: str = PydanticField(
        ...,
        regex=METADATA_PROPERTY_CREATE_NAME_REGEX,
        min_length=METADATA_PROPERTY_CREATE_NAME_MIN_LENGTH,
        max_length=METADATA_PROPERTY_CREATE_NAME_MAX_LENGTH,
    )
    title: MetadataPropertyTitle
    settings: MetadataPropertySettingsCreate
    visible_for_annotators: bool = True


class TermsMetadataProperty(BaseModel):
    type: Literal[MetadataPropertyType.terms]
    values: Optional[List[str]] = None


class IntegerMetadataProperty(BaseModel):
    type: Literal[MetadataPropertyType.integer]
    min: Optional[int] = None
    max: Optional[int] = None


class FloatMetadataProperty(BaseModel):
    type: Literal[MetadataPropertyType.float]
    min: Optional[float] = None
    max: Optional[float] = None


MetadataPropertySettings = Annotated[
    Union[TermsMetadataProperty, IntegerMetadataProperty, FloatMetadataProperty],
    PydanticField(..., discriminator="type"),
]


class MetadataProperty(BaseModel):
    id: UUID
    name: str
    title: str
    settings: MetadataPropertySettings
    visible_for_annotators: bool
    inserted_at: datetime
    updated_at: datetime

    class Config:
        orm_mode = True


class MetadataProperties(BaseModel):
    items: List[MetadataProperty]


class MetadataParsedQueryParam:
    def __init__(self, string: str):
        k, *v = string.split(":", maxsplit=1)

        self.name: str = k
        self.value: str = "".join(v).strip()


class MetadataQueryParams(BaseModel):
    metadata: List[str] = PydanticField(Query([], regex=r"^(?=.*[a-z0-9])[a-z0-9_-]+:(.+(,(.+))*)$"))

    @property
    def metadata_parsed(self) -> List[MetadataParsedQueryParam]:
        # TODO: Validate metadata fields names from query params
        return [MetadataParsedQueryParam(q) for q in self.metadata]


class TextQuery(BaseModel):
    text: StringQuery


class SearchRecordsQuery(BaseModel):
    query: TextQuery


class SearchRecord(BaseModel):
    record: Record
    query_score: Optional[float]


class SearchRecordsResult(BaseModel):
    items: List[SearchRecord]
    total: int = 0<|MERGE_RESOLUTION|>--- conflicted
+++ resolved
@@ -384,31 +384,6 @@
     items: List[VectorSettings]
 
 
-<<<<<<< HEAD
-VectorSettingsName = Annotated[
-    constr(
-        regex=VECTOR_SETTINGS_CREATE_NAME_REGEX,
-        min_length=VECTOR_SETTINGS_CREATE_NAME_MIN_LENGTH,
-        max_length=VECTOR_SETTINGS_CREATE_NAME_MAX_LENGTH,
-    ),
-    PydanticField(
-        ...,
-        description="The name of the vector settings",
-    ),
-]
-
-VectorSettingsTitle = Annotated[
-    constr(
-        min_length=VECTOR_SETTINGS_CREATE_TITLE_MIN_LENGTH,
-        max_length=VECTOR_SETTINGS_CREATE_TITLE_MAX_LENGTH,
-    ),
-    PydanticField(..., description="The title of the vector settings"),
-]
-
-
-class VectorSettingsCreate(BaseModel):
-    name: VectorSettingsName
-=======
 VectorSettingsTitle = Annotated[
     constr(
         min_length=VECTOR_SETTINGS_CREATE_TITLE_MIN_LENGTH,
@@ -426,7 +401,6 @@
         max_length=VECTOR_SETTINGS_CREATE_NAME_MAX_LENGTH,
         description="The title of the vector settings",
     )
->>>>>>> 849b22b4
     title: VectorSettingsTitle
     dimensions: PositiveInt
 
